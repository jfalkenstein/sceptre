--- conflicted
+++ resolved
@@ -5,14 +5,12 @@
 from behave import *
 from botocore.exceptions import ClientError
 
-from helpers import read_template_file, get_cloudformation_stack_name, retry_boto_call
+from helpers import read_template_file, get_cloudformation_stack_name
+from helpers import retry_boto_call
 from sceptre.context import SceptreContext
-<<<<<<< HEAD
 from sceptre.diffing.diff_writer import DeepDiffWriter
 from sceptre.diffing.stack_differ import DeepDiffStackDiffer, DifflibStackDiffer
 from sceptre.helpers import sceptreise_path
-=======
->>>>>>> 10836ba6
 from sceptre.plan.plan import SceptrePlan
 from stacks import wait_for_final_state
 from templates import set_template_path
@@ -209,12 +207,10 @@
 
 @then('stack "{stack_name}" is described as "{status}"')
 def step_impl(context, stack_name, status):
-    response = next(
-        (
-            stack for stack in context.response
-            if stack_name in stack
-        ), {stack_name: 'PENDING'}
-    )
+    response = next((
+        stack for stack in context.response
+        if stack_name in stack
+    ), {stack_name: 'PENDING'})
 
     assert response[stack_name] == status
 
@@ -343,8 +339,10 @@
                 TemplateBody=body
             )
         except ClientError as e:
-            if e.response['Error']['Code'] == 'AlreadyExistsException' \
-                and e.response['Error']['Message'].endswith("already exists"):
+            if (
+                e.response['Error']['Code'] == 'AlreadyExistsException'
+                and e.response['Error']['Message'].endswith("already exists")
+            ):
                 pass
             else:
                 raise e
