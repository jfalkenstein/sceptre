import logging
import yaml
import datetime
import os
import errno
from io import StringIO

from click.testing import CliRunner
from mock import Mock, patch, sentinel
import pytest

import sceptre.cli
from sceptre.cli import cli
from sceptre.exceptions import SceptreException
from sceptre.stack_status import StackStatus
from sceptre.stack_status import StackChangeSetStatus


class TestCli(object):

    def setup_method(self, test_method):
        self.runner = CliRunner()

    @patch("sys.exit")
    def test_catch_excecptions(self, mock_exit):
            @sceptre.cli.catch_exceptions
            def raises_exception():
                raise SceptreException

            raises_exception()
            mock_exit.assert_called_once_with(1)

    @patch("sceptre.cli.os.getcwd")
    @patch("sceptre.cli.get_env")
    def test_validate_template(self, mock_get_env, mock_getcwd):
        mock_getcwd.return_value = sentinel.cwd
        self.runner.invoke(cli, ["validate-template", "dev", "vpc"])
        mock_get_env.assert_called_with(sentinel.cwd, "dev", {})
        mock_get_env.return_value.stacks["vpc"].validate_template\
            .assert_called_with()

    @patch("sceptre.cli.os.getcwd")
    @patch("sceptre.cli.get_env")
    def test_generate_template(self, mock_get_env, mock_getcwd):
        mock_getcwd.return_value = sentinel.cwd
        result = self.runner.invoke(cli, ["generate-template", "dev", "vpc"])
        mock_get_env.assert_called_with(sentinel.cwd, "dev", {})

        assert result.output == "{0}\n".format(
            mock_get_env.return_value.stacks["vpc"].template.body
        )

    @patch("sceptre.cli.os.getcwd")
    @patch("sceptre.cli.get_env")
    def test_lock_stack(self, mock_get_env, mock_getcwd):
        mock_getcwd.return_value = sentinel.cwd
        self.runner.invoke(cli, ["lock-stack", "dev", "vpc"])
        mock_get_env.assert_called_with(sentinel.cwd, "dev", {})
        mock_get_env.return_value.stacks["vpc"].lock\
            .assert_called_with()

    @patch("sceptre.cli.os.getcwd")
    @patch("sceptre.cli.get_env")
    def test_unlock_stack(self, mock_get_env, mock_getcwd):
        mock_getcwd.return_value = sentinel.cwd
        self.runner.invoke(cli, ["unlock-stack", "dev", "vpc"])
        mock_get_env.assert_called_with(sentinel.cwd, "dev", {})
        mock_get_env.return_value.stacks["vpc"].unlock\
            .assert_called_with()

    @patch("sceptre.cli.os.getcwd")
    @patch("sceptre.cli.get_env")
    def test_describe_env_resources(self, mock_get_env, mock_getcwd):
        mock_get_env.return_value.describe_resources.return_value = {
            "stack-name-1": {
                "StackResources": [
                    {
                        "LogicalResourceId": "logical-resource-id",
                        "PhysicalResourceId": "physical-resource-id"
                    }
                ]
            },
            "stack-name-2": {
                "StackResources": [
                    {
                        "LogicalResourceId": "logical-resource-id",
                        "PhysicalResourceId": "physical-resource-id"
                    }
                ]
            }
        }
        mock_getcwd.return_value = sentinel.cwd
        result = self.runner.invoke(cli, ["describe-env-resources", "dev"])
        mock_get_env.assert_called_with(sentinel.cwd, "dev", {})
        mock_get_env.return_value.describe_resources\
            .assert_called_with()
        # Assert that there is output
        assert result.output

    @patch("sceptre.cli.os.getcwd")
    @patch("sceptre.cli.get_env")
    def test_describe_stack_resources(self, mock_get_env, mock_getcwd):
        mock_getcwd.return_value = sentinel.cwd
        mock_get_env.return_value.stacks["vpc"].describe_resources\
            .return_value = {
                "StackResources": [
                    {
                        "LogicalResourceId": "logical-resource-id",
                        "PhysicalResourceId": "physical-resource-id"
                    }
                ]
            }
        result = self.runner.invoke(
            cli, ["describe-stack-resources", "dev", "vpc"]
        )
        mock_get_env.assert_called_with(sentinel.cwd, "dev", {})
        mock_get_env.return_value.stacks["vpc"].describe_resources\
            .assert_called_with()
        # Assert that there is output.
        assert result.output

    @patch("sceptre.cli.os.getcwd")
    @patch("sceptre.cli.get_env")
    def test_create_stack(self, mock_get_env, mock_getcwd):
        mock_getcwd.return_value = sentinel.cwd
        self.runner.invoke(cli, ["create-stack", "dev", "vpc"])
        mock_get_env.assert_called_with(sentinel.cwd, "dev", {})
        mock_get_env.return_value.stacks["vpc"].create\
            .assert_called_with()

    @patch("sceptre.cli.os.getcwd")
    @patch("sceptre.cli.get_env")
    def test_delete_stack(self, mock_get_env, mock_getcwd):
        mock_getcwd.return_value = sentinel.cwd
        self.runner.invoke(cli, ["delete-stack", "dev", "vpc"])
        mock_get_env.assert_called_with(sentinel.cwd, "dev", {})
        mock_get_env.return_value.stacks["vpc"].delete\
            .assert_called_with()

    @patch("sceptre.cli.os.getcwd")
    @patch("sceptre.cli.get_env")
    def test_update_stack(self, mock_get_env, mock_getcwd):
        mock_getcwd.return_value = sentinel.cwd
        self.runner.invoke(cli, ["update-stack", "dev", "vpc"])
        mock_get_env.assert_called_with(sentinel.cwd, "dev", {})
        mock_get_env.return_value.stacks["vpc"].update\
            .assert_called_with()

    @patch("sceptre.cli.os.getcwd")
    @patch("sceptre.cli.get_env")
    def test_launch_stack(self, mock_get_env, mock_getcwd):
        mock_getcwd.return_value = sentinel.cwd
        self.runner.invoke(cli, ["launch-stack", "dev", "vpc"])
        mock_get_env.assert_called_with(sentinel.cwd, "dev", {})
        mock_get_env.return_value.stacks["vpc"].launch\
            .assert_called_with()

    @patch("sceptre.cli.os.getcwd")
    @patch("sceptre.cli.get_env")
    def test_launch_env(self, mock_get_env, mock_getcwd):
        mock_getcwd.return_value = sentinel.cwd
        self.runner.invoke(cli, ["launch-env", "dev"])
        mock_get_env.assert_called_with(sentinel.cwd, "dev", {})
        mock_get_env.return_value.launch.assert_called_with()

    @patch("sceptre.cli.get_env")
    def test_launch_env_returns_zero_correctly(self, mock_get_env):
        mock_get_env.return_value.launch.return_value = dict(
            (sentinel.stack_name, StackStatus.COMPLETE) for _ in range(5)
        )
        result = self.runner.invoke(cli, ["launch-env", "environment"])
        assert result.exit_code == 0

    @patch("sceptre.cli.get_env")
    def test_launch_env_returns_non_zero_correctly(self, mock_get_env):
        mock_get_env.return_value.launch.return_value = dict(
            (sentinel.stack_name, StackStatus.FAILED) for _ in range(5)
        )
        result = self.runner.invoke(cli, ["launch-env", "environment"])
        assert result.exit_code == 1

    @patch("sceptre.cli.os.getcwd")
    @patch("sceptre.cli.get_env")
    def test_delete_env(self, mock_get_env, mock_getcwd):
        mock_getcwd.return_value = sentinel.cwd
        mock_get_env.return_value.delete.return_value = \
            sentinel.response
        self.runner.invoke(cli, ["delete-env", "dev"])
        mock_get_env.assert_called_with(sentinel.cwd, "dev", {})
        mock_get_env.return_value.delete.assert_called_with()

    @patch("sceptre.cli.get_env")
    def test_delete_env_returns_zero_correctly(self, mock_get_env):
        mock_get_env.return_value.delete.return_value = dict(
            (sentinel.stack_name, StackStatus.COMPLETE) for _ in range(5)
        )
        result = self.runner.invoke(cli, ["delete-env", "environment"])
        assert result.exit_code == 0

    @patch("sceptre.cli.get_env")
    def test_delete_env_returns_non_zero_correctly(self, mock_get_env):
        mock_get_env.return_value.delete.return_value = dict(
            (sentinel.stack_name, StackStatus.FAILED) for _ in range(5)
        )
        result = self.runner.invoke(cli, ["delete-env", "environment"])
        assert result.exit_code == 1

    @patch("sceptre.cli.os.getcwd")
    @patch("sceptre.cli.get_env")
    def test_continue_update_rollback(self, mock_get_env, mock_getcwd):
        mock_getcwd.return_value = sentinel.cwd
        self.runner.invoke(cli, ["continue-update-rollback", "dev", "vpc"])
        mock_get_env.assert_called_with(sentinel.cwd, "dev", {})
        mock_get_env.return_value.stacks["vpc"].\
            continue_update_rollback.assert_called_with()

    @patch("sceptre.cli.os.getcwd")
    @patch("sceptre.cli.get_env")
    def test_create_change_set(self, mock_get_env, mock_getcwd):
        mock_getcwd.return_value = sentinel.cwd
        self.runner.invoke(
            cli, ["create-change-set", "dev", "vpc", "cs1"]
        )
        mock_get_env.assert_called_with(sentinel.cwd, "dev", {})
        mock_get_env.return_value.stacks["vpc"].create_change_set\
            .assert_called_with("cs1")

    @patch("sceptre.cli.os.getcwd")
    @patch("sceptre.cli.get_env")
    def test_delete_change_set(self, mock_get_env, mock_getcwd):
        mock_getcwd.return_value = sentinel.cwd
        self.runner.invoke(
            cli, ["delete-change-set", "dev", "vpc", "cs1"]
        )
        mock_get_env.assert_called_with(sentinel.cwd, "dev", {})
        mock_get_env.return_value.stacks["vpc"].delete_change_set\
            .assert_called_with("cs1")

    @patch("sceptre.cli.os.getcwd")
    @patch("sceptre.cli.get_env")
    def test_describe_change_set(self, mock_get_env, mock_getcwd):
        mock_getcwd.return_value = sentinel.cwd
        mock_get_env.return_value.stacks["vpc"].describe_change_set\
            .return_value = {
                "ChangeSetName": "change-set-1",
                "Changes": [
                    {
                        "ResourceChange": {
                            "ResourceType": "AWS::EC2::InternetGateway",
                            "Replacement": "True",
                            "PhysicalResourceId": "igw-04a59561",
                            "Details": [],
                            "Action": "Remove",
                            "Scope": [],
                            "LogicalResourceId": "InternetGateway"
                        }
                    }
                ],
                "CreationTime": "2017-01-20 14:10:25.239000+00:00",
                "ExecutionStatus": "AVAILABLE",
                "StackName": "example-dev-vpc",
                "Status": "CREATE_COMPLETE"
            }
        result = self.runner.invoke(
            cli, ["describe-change-set", "dev", "vpc", "cs1"]
        )
        mock_get_env.assert_called_with(sentinel.cwd, "dev", {})
        mock_get_env.return_value.stacks["vpc"].describe_change_set\
            .assert_called_with("cs1")
        assert yaml.safe_load(result.output) == {
            "ChangeSetName": "change-set-1",
            "Changes": [
                {
                    "ResourceChange": {
                        "ResourceType": "AWS::EC2::InternetGateway",
                        "Replacement": "True",
                        "PhysicalResourceId": "igw-04a59561",
                        "Action": "Remove",
                        "LogicalResourceId": "InternetGateway",
                        "Scope": []
                    }
                }
            ],
            "CreationTime": "2017-01-20 14:10:25.239000+00:00",
            "ExecutionStatus": "AVAILABLE",
            "StackName": "example-dev-vpc",
            "Status": "CREATE_COMPLETE"
        }

    @patch("sceptre.cli.os.getcwd")
    @patch("sceptre.cli.get_env")
    def test_describe_change_set_with_verbose_flag(
        self, mock_get_env, mock_getcwd
    ):
        mock_getcwd.return_value = sentinel.cwd
        mock_get_env.return_value.stacks["vpc"].describe_change_set\
            .return_value = {
                "Changes": [
                    {
                        "ResourceChange": {
                            "ResourceType": "AWS::EC2::InternetGateway",
                            "PhysicalResourceId": "igw-04a59561",
                            "Details": [],
                            "Action": "Remove",
                            "Scope": [],
                            "LogicalResourceId": "InternetGateway"
                            }
                        }
                    ]
                }
        result = self.runner.invoke(
            cli, ["describe-change-set", "--verbose", "dev", "vpc", "cs1"]
        )
        mock_get_env.assert_called_with(sentinel.cwd, "dev", {})
        mock_get_env.return_value.stacks["vpc"].describe_change_set\
            .assert_called_with("cs1")
        assert yaml.safe_load(result.output) == {
            "Changes": [
                {
                    "ResourceChange": {
                        "ResourceType": "AWS::EC2::InternetGateway",
                        "PhysicalResourceId": "igw-04a59561",
                        "Details": [],
                        "Action": "Remove",
                        "Scope": [],
                        "LogicalResourceId": "InternetGateway"
                        }
                    }
                ]
        }

    @patch("sceptre.cli.os.getcwd")
    @patch("sceptre.cli.get_env")
    def test_execute_change_set(self, mock_get_env, mock_getcwd):
        mock_getcwd.return_value = sentinel.cwd
        self.runner.invoke(cli, ["execute-change-set", "dev", "vpc", "cs1"])
        mock_get_env.assert_called_with(sentinel.cwd, "dev", {})
        mock_get_env.return_value.stacks["vpc"].execute_change_set\
            .assert_called_with("cs1")

    @patch("sceptre.cli.os.getcwd")
    @patch("sceptre.cli.get_env")
    def test_list_change_sets(self, mock_get_env, mock_getcwd):
        mock_getcwd.return_value = sentinel.cwd
        self.runner.invoke(cli, ["list-change-sets", "dev", "vpc"])

        mock_get_env.assert_called_with(sentinel.cwd, "dev", {})
        mock_get_env.return_value.stacks["vpc"].list_change_sets\
            .assert_called_with()

    @patch("sceptre.cli.os.getcwd")
    @patch("sceptre.cli.uuid1")
    @patch("sceptre.cli.get_env")
    def test_update_with_change_set_with_input_yes(
        self, mock_get_env, mock_uuid1, mock_getcwd
    ):
        mock_getcwd.return_value = sentinel.cwd
        mock_get_env.return_value.stacks["vpc"].wait_for_cs_completion\
            .return_value = StackChangeSetStatus.READY
        mock_get_env.return_value.stacks["vpc"].describe_change_set\
            .return_value = "description"
        mock_uuid1().hex = "1"
        self.runner.invoke(
            cli, ["update-stack-cs", "dev", "vpc", "--verbose"], input="y"
        )
        mock_get_env.assert_called_with(sentinel.cwd, "dev", {})
        mock_get_env.return_value.stacks["vpc"].create_change_set\
            .assert_called_with("change-set-1")
        mock_get_env.return_value.stacks["vpc"].wait_for_cs_completion\
            .assert_called_with("change-set-1")
        mock_get_env.return_value.stacks["vpc"].execute_change_set\
            .assert_called_with("change-set-1")

    @patch("sceptre.cli.os.getcwd")
    @patch("sceptre.cli._simplify_change_set_description")
    @patch("sceptre.cli.uuid1")
    @patch("sceptre.cli.get_env")
    def test_update_with_change_set_without_verbose_flag(
            self, mock_get_environment, mock_uuid1,
            mock_simplify_change_set_description, mock_getcwd
    ):
        mock_getcwd.return_value = sentinel.cwd
        mock_get_environment.return_value.stacks["vpc"].wait_for_cs_completion\
            .return_value = StackChangeSetStatus.READY
        mock_get_environment.return_value.stacks["vpc"].describe_change_set\
            .return_value = "description"
        mock_simplify_change_set_description.return_value = \
            "simplified_description"
        mock_uuid1().hex = "1"
        response = self.runner.invoke(
            cli, ["update-stack-cs", "dev", "vpc"], input="y"
        )
        assert "simplified_description" in response.output

    @patch("sceptre.cli.os.getcwd")
    @patch("sceptre.cli.uuid1")
    @patch("sceptre.cli.get_env")
    def test_update_with_change_set_with_input_no(
        self, mock_get_env, mock_uuid1, mock_getcwd
    ):
        mock_getcwd.return_value = sentinel.cwd
        mock_get_env.return_value.stacks["vpc"].wait_for_cs_completion\
            .return_value = StackChangeSetStatus.READY
        mock_get_env.return_value.stacks["vpc"].describe_change_set\
            .return_value = "description"
        mock_uuid1().hex = "1"
        self.runner.invoke(
            cli, ["update-stack-cs", "dev", "vpc", "--verbose"], input="n"
        )
        mock_get_env.assert_called_with(sentinel.cwd, "dev", {})
        mock_get_env.return_value.stacks["vpc"].create_change_set\
            .assert_called_with("change-set-1")
        mock_get_env.return_value.stacks["vpc"].wait_for_cs_completion\
            .assert_called_with("change-set-1")
        mock_get_env.return_value.stacks["vpc"].delete_change_set\
            .assert_called_with("change-set-1")

    @patch("sceptre.cli.os.getcwd")
    @patch("sceptre.cli.uuid1")
    @patch("sceptre.cli.get_env")
    def test_update_with_change_set_with_status_defunct(
        self, mock_get_env, mock_uuid1, mock_getcwd
    ):
        mock_getcwd.return_value = sentinel.cwd
        mock_get_env.return_value.stacks["vpc"].wait_for_cs_completion\
            .return_value = StackChangeSetStatus.DEFUNCT
        mock_get_env.return_value.stacks["vpc"].describe_change_set\
            .return_value = "description"
        mock_uuid1().hex = "1"
        result = self.runner.invoke(
            cli, ["update-stack-cs", "dev", "vpc", "--verbose"]
        )
        mock_get_env.assert_called_with(sentinel.cwd, "dev", {})
        mock_get_env.return_value.stacks["vpc"].create_change_set\
            .assert_called_with("change-set-1")
        mock_get_env.return_value.stacks["vpc"].wait_for_cs_completion\
            .assert_called_with("change-set-1")
        assert result.exit_code == 1

    @patch("sceptre.cli.os.getcwd")
    @patch("sceptre.cli.get_env")
    def test_describe_stack_outputs(self, mock_get_env, mock_getcwd):
        mock_getcwd.return_value = sentinel.cwd
        self.runner.invoke(cli, ["describe-stack-outputs", "dev", "vpc"])
        mock_get_env.assert_called_with(sentinel.cwd, "dev", {})
        mock_get_env.return_value.stacks["vpc"].describe_outputs\
            .assert_called_with()

    @patch("sceptre.cli.get_env")
    def test_describe_stack_outputs_handles_envvar_flag(
            self, mock_get_env
    ):
        mock_get_env.return_value.stacks["vpc"].describe_outputs\
            .return_value = [
                {
                    "OutputKey": "key",
                    "OutputValue": "value"
                }
            ]
        result = self.runner.invoke(
            cli, ["describe-stack-outputs", "--export=envvar", "dev", "vpc"]
        )
        assert result.output == "export SCEPTRE_key=value\n"

    @patch("sceptre.cli.get_env")
    def test_describe_env(self, mock_get_env):
        mock_Environment = Mock()
        mock_Environment.describe.return_value = {"stack": "status"}
        mock_get_env.return_value = mock_Environment

        result = self.runner.invoke(cli, ["describe-env", "dev"])
        assert result.output == "stack: status\n\n"

    @patch("sceptre.cli.os.getcwd")
    @patch("sceptre.cli.get_env")
    def test_set_stack_policy_with_file_flag(
        self, mock_get_env, mock_getcwd
    ):
        mock_getcwd.return_value = sentinel.cwd
        self.runner.invoke(cli, [
            "set-stack-policy", "dev", "vpc",
            "--policy-file=tests/fixtures/stack_policies/lock.json"
        ])
        mock_Environment = Mock()
        mock_get_env.assert_called_with(sentinel.cwd, "dev", {})
        mock_get_env.return_value = mock_Environment

    @patch("sceptre.cli.get_env")
    def test_get_stack_policy_with_existing_policy(self, mock_get_env):
        mock_get_env.return_value.stacks["vpc"].get_policy\
            .return_value = {
                "StackPolicyBody": "policy"
            }

        result = self.runner.invoke(cli, ["get-stack-policy", "dev", "vpc"])
        assert result.output == "policy\n"

    @patch("sceptre.cli.get_env")
    def test_get_stack_policy_without_existing_policy(
            self, mock_get_env
    ):
        mock_get_env.return_value.stacks["vpc"].get_policy\
            .return_value = {}

        result = self.runner.invoke(cli, ["get-stack-policy", "dev", "vpc"])
        assert result.output == "{}\n"

    @patch("sceptre.cli.os.getcwd")
    @patch("sceptre.cli.Environment")
    def test_get_env(self, mock_Environment, mock_getcwd):
        mock_Environment.return_value = sentinel.environment
        mock_getcwd.return_value = sentinel.cwd
        response = sceptre.cli.get_env(
            sentinel.cwd, sentinel.environment_path, sentinel.options
        )
        mock_Environment.assert_called_once_with(
            sceptre_dir=sentinel.cwd,
            environment_path=sentinel.environment_path,
            options=sentinel.options
        )
        assert response == sentinel.environment

<<<<<<< HEAD
    @patch("sceptre.cli.click.prompt")
    def test_create_config_file_without_defaults(self, mock_prompt):
        mock_prompt.return_value = "test"
        with self.runner.isolated_filesystem():
            config_dir = os.path.abspath('./project/config')
            environment_path = os.path.join(config_dir, "env")
            os.makedirs(environment_path)
            sceptre.cli.create_config_file(config_dir, environment_path)

            config_filepath = os.path.join(environment_path, "config.yaml")
            assert os.path.isfile(config_filepath)
            with open(config_filepath) as config_file:
                contents = yaml.safe_load(config_file)
            assert contents == {"project_code": "test", "region": "test"}

    def test_create_config_file_with_defaults(self):
        with self.runner.isolated_filesystem():
            config_dir = os.path.abspath('./project/config')
            environment_path = os.path.join(config_dir, "env")
            os.makedirs(environment_path)
            defaults = {"project_code": "test", "region": "test"}
            with patch("sys.stdin", StringIO(u'\n\n')):
                sceptre.cli.create_config_file(
                    config_dir, environment_path, defaults
                )

            config_filepath = os.path.join(environment_path, "config.yaml")
            assert os.path.isfile(config_filepath)
            with open(config_filepath) as config_file:
                contents = yaml.safe_load(config_file)
            assert contents == {"project_code": "test", "region": "test"}

    @patch("sceptre.cli.get_nested_config")
    def test_create_config_file_with_defaults_and_nested_config(
        self, mock_get_nested_config
    ):
        mock_get_nested_config.return_value = {
            "project_code": "nested_config",
            "region": "nested_config",
        }
        with self.runner.isolated_filesystem():
            config_dir = os.path.abspath('./project/config')
            environment_path = os.path.join(config_dir, "env")
            os.makedirs(environment_path)
            defaults = {"project_code": "default", "region": "default"}

            with patch("sys.stdin", StringIO(u'\n\n')):
                sceptre.cli.create_config_file(
                    config_dir, environment_path, defaults
                )

            config_filepath = os.path.join(environment_path, "config.yaml")
            assert os.path.isfile(config_filepath)
            with open(config_filepath) as config_file:
                contents = yaml.safe_load(config_file)
            assert contents == {"project_code": "default", "region": "default"}

    @patch("sceptre.cli.get_nested_config")
    def test_create_config_file_with_defaults_and_extra_nested_config(
        self, mock_get_nested_config
    ):
        mock_get_nested_config.return_value = {
            "project_code": "nested_config",
            "region": "nested_config",
            "template_bucket_name": "nested_config"
        }
        with self.runner.isolated_filesystem():
            config_dir = os.path.abspath('./project/config')
            environment_path = os.path.join(config_dir, "env")
            os.makedirs(environment_path)
            defaults = {"project_code": "default", "region": "default"}

            with patch("sys.stdin", StringIO(u'\n\n\n')):
                sceptre.cli.create_config_file(
                    config_dir, environment_path, defaults
                )

            config_filepath = os.path.join(environment_path, "config.yaml")
            assert os.path.isfile(config_filepath)
            with open(config_filepath) as config_file:
                contents = yaml.safe_load(config_file)
            assert contents == {
                "project_code": "default",
                "region": "default"
            }

    @patch("sceptre.cli.get_nested_config")
    def test_create_config_file_with_defaults_and_input_not_in_nested_config(
        self, mock_get_nested_config
    ):
        mock_get_nested_config.return_value = {
            "project_code": "nested_config",
            "region": "nested_config",
            "template_bucket_name": "nested_config"
        }
        with self.runner.isolated_filesystem():
            config_dir = os.path.abspath('./project/config')
            environment_path = os.path.join(config_dir, "env")
            os.makedirs(environment_path)
            defaults = {"project_code": "default", "region": "default"}

            with patch("sys.stdin", StringIO(u'\ninput\n\n')):
                sceptre.cli.create_config_file(
                    config_dir, environment_path, defaults
                )

            config_filepath = os.path.join(environment_path, "config.yaml")
            assert os.path.isfile(config_filepath)
            with open(config_filepath) as config_file:
                contents = yaml.safe_load(config_file)
            assert contents == {
                "project_code": "default",
                "region": "default",
                "template_bucket_name": "input"
            }

    @patch("sceptre.cli.get_nested_config")
    def test_create_config_file_overwriting_defaults_and_nested_config(
        self, mock_get_nested_config
    ):
        mock_get_nested_config.return_value = {
            "project_code": "nested_config",
            "region": "nested_config",
            "template_bucket_name": "nested_config"
        }
        with self.runner.isolated_filesystem():
            config_dir = os.path.abspath('./project/config')
            environment_path = os.path.join(config_dir, "env")
            os.makedirs(environment_path)
            defaults = {"project_code": "default", "region": "default"}

            with patch("sys.stdin", StringIO(u'input\ninput\ninput\n')):
                sceptre.cli.create_config_file(
                    config_dir, environment_path, defaults
                )

            config_filepath = os.path.join(environment_path, "config.yaml")
            assert os.path.isfile(config_filepath)
            with open(config_filepath) as config_file:
                contents = yaml.safe_load(config_file)
            assert contents == {
                "project_code": "input",
                "region": "input",
                "template_bucket_name": "input"
            }

    @pytest.mark.parametrize("config_structure,result", [
        ({
            "A/A": {"project_code": "A/A", "region": "A/A"},
            "A": {"project_code": "A", "region": "A"},
            "A/B": {"project_code": "A/B", "region": "A/B"},
            "B": {"project_code": "B", "region": "B"},
        }, {
            "project_code": "A/A",
            "region": "A/A"
        }
        ),
        ({
            "A": {"project_code": "A", "region": "A"},
            "A/B": {"project_code": "A/B", "region": "A/B"},
            "B": {"project_code": "B", "region": "B"},
        }, {
            "project_code": "A",
            "region": "A"
        }
        ),
        ({
            "A/A": {"project_code": "A/A", "region": "A/A"},
            "A/B": {"project_code": "A/B", "region": "A/B"},
            "B": {"project_code": "B", "region": "B"},
        }, {
            "project_code": "A/A",
            "region": "A/A"
        }
        ),
        ({
            "A/A": {"project_code": "A/A"},
            "A": {"project_code": "A", "region": "A"},
            "A/B": {"project_code": "A/B", "region": "A/B"},
            "B": {"project_code": "B", "region": "B"},
        }, {
            "project_code": "A/A",
            "region": "A"
        }
        )
    ])
    def test_get_nested_config(self, config_structure, result):
        with self.runner.isolated_filesystem():
            config_dir = os.path.abspath('./project/config')

            for path, config in config_structure.items():
                try:
                    os.makedirs(os.path.join(config_dir, path))
                except OSError as e:
                    if e.errno != errno.EEXIST:
                        raise
                filepath = os.path.join(config_dir, path, "config.yaml")
=======
    # @patch("sceptre.cli.click.prompt")
    # def test_create_config_file_without_defaults(self, mock_prompt):
    #     mock_prompt.return_value = "test"
    #     with self.runner.isolated_filesystem():
    #         config_dir = os.path.abspath('./project/config')
    #         environment_path = os.path.join(config_dir, "env")
    #         os.makedirs(environment_path)
    #         sceptre.cli.create_config_file(config_dir, environment_path)
    #
    #         config_filepath = os.path.join(environment_path, "config.yaml")
    #         assert os.path.isfile(config_filepath)
    #         with open(config_filepath) as config_file:
    #             contents = yaml.safe_load(config_file)
    #         assert contents == {"project_code": "test", "region": "test"}
    #
    # def test_create_config_file_with_defaults(self):
    #     with self.runner.isolated_filesystem():
    #         config_dir = os.path.abspath('./project/config')
    #         environment_path = os.path.join(config_dir, "env")
    #         os.makedirs(environment_path)
    #         defaults = {"project_code": "test", "region": "test"}
    #         with patch("sys.stdin", StringIO(u'\n\n')):
    #             sceptre.cli.create_config_file(
    #                 config_dir, environment_path, defaults
    #             )
    #
    #         config_filepath = os.path.join(environment_path, "config.yaml")
    #         assert os.path.isfile(config_filepath)
    #         with open(config_filepath) as config_file:
    #             contents = yaml.safe_load(config_file)
    #         assert contents == {"project_code": "test", "region": "test"}
    #
    # @patch("sceptre.cli.get_nested_config")
    # def test_create_config_file_with_defaults_and_nested_config(
    #     self, mock_get_nested_config
    # ):
    #     mock_get_nested_config.return_value = {
    #         "project_code": "nested_config",
    #         "region": "nested_config",
    #     }
    #     with self.runner.isolated_filesystem():
    #         config_dir = os.path.abspath('./project/config')
    #         environment_path = os.path.join(config_dir, "env")
    #         os.makedirs(environment_path)
    #         defaults = {"project_code": "default", "region": "default"}
    #
    #         with patch("sys.stdin", StringIO(u'\n\n')):
    #             sceptre.cli.create_config_file(
    #                 config_dir, environment_path, defaults
    #             )
    #
    #         config_filepath = os.path.join(environment_path, "config.yaml")
    #         assert os.path.isfile(config_filepath)
    #         with open(config_filepath) as config_file:
    #             contents = yaml.safe_load(config_file)
    #         assert contents == {"project_code": "default", "region": "default"}
    #
    # @patch("sceptre.cli.get_nested_config")
    # def test_create_config_file_with_defaults_and_extra_nested_config(
    #     self, mock_get_nested_config
    # ):
    #     mock_get_nested_config.return_value = {
    #         "project_code": "nested_config",
    #         "region": "nested_config",
    #         "template_bucket_name": "nested_config"
    #     }
    #     with self.runner.isolated_filesystem():
    #         config_dir = os.path.abspath('./project/config')
    #         environment_path = os.path.join(config_dir, "env")
    #         os.makedirs(environment_path)
    #         defaults = {"project_code": "default", "region": "default"}
    #
    #         with patch("sys.stdin", StringIO(u'\n\n\n')):
    #             sceptre.cli.create_config_file(
    #                 config_dir, environment_path, defaults
    #             )
    #
    #         config_filepath = os.path.join(environment_path, "config.yaml")
    #         assert os.path.isfile(config_filepath)
    #         with open(config_filepath) as config_file:
    #             contents = yaml.safe_load(config_file)
    #         assert contents == {
    #             "project_code": "default",
    #             "region": "default"
    #         }
    #
    #
    # @patch("sceptre.cli.get_nested_config")
    # def test_create_config_file_overwriting_defaults_and_nested_config(
    #     self, mock_get_nested_config
    # ):
    #     mock_get_nested_config.return_value = {
    #         "project_code": "nested_config",
    #         "region": "nested_config",
    #         "template_bucket_name": "nested_config"
    #     }
    #     with self.runner.isolated_filesystem():
    #         config_dir = os.path.abspath('./project/config')
    #         environment_path = os.path.join(config_dir, "env")
    #         os.makedirs(environment_path)
    #         defaults = {"project_code": "default", "region": "default"}
    #
    #         with patch("sys.stdin", StringIO(u'input\ninput\ninput\n')):
    #             sceptre.cli.create_config_file(
    #                 config_dir, environment_path, defaults
    #             )
    #
    #         config_filepath = os.path.join(environment_path, "config.yaml")
    #         assert os.path.isfile(config_filepath)
    #         with open(config_filepath) as config_file:
    #             contents = yaml.safe_load(config_file)
    #         assert contents == {
    #             "project_code": "input",
    #             "region": "input",
    #             "template_bucket_name": "input"
    #         }
    #
    # @pytest.mark.parametrize("config_structure,result", [
    #     ({
    #         "A/A": {"project_code": "A/A", "region": "A/A"},
    #         "A": {"project_code": "A", "region": "A"},
    #         "A/B": {"project_code": "A/B", "region": "A/B"},
    #         "B": {"project_code": "B", "region": "B"},
    #     }, {
    #         "project_code": "A/A",
    #         "region": "A/A"
    #     }
    #     ),
    #     ({
    #         "A": {"project_code": "A", "region": "A"},
    #         "A/B": {"project_code": "A/B", "region": "A/B"},
    #         "B": {"project_code": "B", "region": "B"},
    #     }, {
    #         "project_code": "A",
    #         "region": "A"
    #     }
    #     ),
    #     ({
    #         "A/A": {"project_code": "A/A", "region": "A/A"},
    #         "A/B": {"project_code": "A/B", "region": "A/B"},
    #         "B": {"project_code": "B", "region": "B"},
    #     }, {
    #         "project_code": "A/A",
    #         "region": "A/A"
    #     }
    #     ),
    #     ({
    #         "A/A": {"project_code": "A/A"},
    #         "A": {"project_code": "A", "region": "A"},
    #         "A/B": {"project_code": "A/B", "region": "A/B"},
    #         "B": {"project_code": "B", "region": "B"},
    #     }, {
    #         "project_code": "A/A",
    #         "region": "A"
    #     }
    #     )
    # ])
    # def test_get_nested_config(self, config_structure, result):
    #     with self.runner.isolated_filesystem():
    #         config_dir = os.path.abspath('./project/config')
    #
    #         for path, config in config_structure.items():
    #             os.makedirs(os.path.join(config_dir, path))
    #             filepath = os.path.join(config_dir, path, "config.yaml")
    #             with open(filepath, 'w') as config_file:
    #                 yaml.safe_dump(
    #                     config, stream=config_file, default_flow_style=False
    #                 )
    #
    #         environment_path = os.path.join(config_dir, "A/A")
    #         nested_config = sceptre.cli.get_nested_config(
    #             config_dir, environment_path
    #         )
    #         assert nested_config == result
    #
    # @patch("sceptre.cli.create_config_file")
    # def test_create_new_environment_without_existing(
    #     self, mock_create_config_file
    # ):
    #     with self.runner.isolated_filesystem():
    #         config_dir = os.path.abspath('./project/config')
    #         folder_path = os.path.abspath('./project/config/A/A/A')
    #         new_path = "A/A/A"
    #         with patch("sys.stdin", StringIO(u'y\n')):
    #             sceptre.cli.create_new_environment(config_dir, new_path)
    #
    #         assert os.path.isdir(folder_path)
    #         mock_create_config_file.assert_called_once_with(
    #             config_dir, folder_path
    #         )
    #
    # @patch("sceptre.cli.create_config_file")
    # def test_create_new_environment_without_existing_no_confirm(
    #     self, mock_create_config_file
    # ):
    #     with self.runner.isolated_filesystem():
    #         config_dir = os.path.abspath('./project/config')
    #         folder_path = os.path.abspath('./project/config/A/A/A')
    #         new_path = "A/A/A"
    #         with patch("sys.stdin", StringIO(u'n\n')):
    #             sceptre.cli.create_new_environment(config_dir, new_path)
    #
    #         assert os.path.isdir(folder_path)
    #         mock_create_config_file.assert_not_called()
    #
    # @patch("sceptre.cli.create_config_file")
    # def test_create_new_environment_with_existing(
    #     self, mock_create_config_file
    # ):
    #     with self.runner.isolated_filesystem():
    #         config_dir = os.path.abspath('./project/config')
    #         folder_path = os.path.abspath('./project/config/A/A/A')
    #         os.makedirs(folder_path)
    #         new_path = "A/A/A"
    #         with patch("sys.stdin", StringIO(u'y\n')):
    #             sceptre.cli.create_new_environment(config_dir, new_path)
    #
    #         assert os.path.isdir(folder_path)
    #         mock_create_config_file.assert_called_once_with(
    #             config_dir, folder_path
    #         )
    #
    # @patch("sceptre.cli.create_config_file")
    # def test_create_new_environment_with_existing_no_confirm(
    #     self, mock_create_config_file
    # ):
    #     with self.runner.isolated_filesystem():
    #         config_dir = os.path.abspath('./project/config')
    #         folder_path = os.path.abspath('./project/config/A/A/A')
    #         os.makedirs(folder_path)
    #         new_path = "A/A/A"
    #         with patch("sys.stdin", StringIO(u'n\n')):
    #             sceptre.cli.create_new_environment(config_dir, new_path)
    #
    #         assert os.path.isdir(folder_path)
    #         mock_create_config_file.assert_not_called()

    def test_init_project_non_existant(self):
        with self.runner.isolated_filesystem():
            sceptre_dir = os.path.abspath('./example')
            config_dir = os.path.join(sceptre_dir, "config")
            template_dir = os.path.join(sceptre_dir, "templates")
            region = "test-region"
            os.environ["AWS_DEFAULT_REGION"] = region
            defaults = {
                "project_code": "example",
                "region": region
            }

            result = self.runner.invoke(cli, ["init", "project", "example"])
            assert not result.exception
            assert os.path.isdir(config_dir)
            assert os.path.isdir(template_dir)

            with open(os.path.join(config_dir, "config.yaml")) as config_file:
                config = yaml.load(config_file)

            assert config == defaults

    def test_init_project_already_exist(self):
        with self.runner.isolated_filesystem():
            sceptre_dir = os.path.abspath('./example')
            config_dir = os.path.join(sceptre_dir, "config")
            template_dir = os.path.join(sceptre_dir, "templates")
            existing_config = {"Test": "Test"}

            os.mkdir(sceptre_dir)
            os.mkdir(config_dir)
            os.mkdir(template_dir)

            with open(os.path.join(config_dir, "config.yaml"), 'w') as config_file:
                yaml.dump(existing_config, config_file)

            result = self.runner.invoke(cli, ["init", "project", "example"])
            assert result.exit_code == 1
            assert result.output == 'Folder \"example\" already exists.\n'
            assert os.path.isdir(config_dir)
            assert os.path.isdir(template_dir)

            with open(os.path.join(config_dir, "config.yaml")) as config_file:
                config = yaml.load(config_file)
            assert existing_config == config

    @pytest.mark.parametrize("environment,config_structure,stdin,result", [
        (
         "A",
         {"": {}},
         'y\nA\nA\n', {"project_code": "A", "region": "A"}
        ),
        (
         "A",
         {"": {"project_code": "top", "region": "top"}},
         'y\n\n\n', {}
        ),
        (
         "A",
         {"": {"project_code": "top", "region": "top"}},
         'y\nA\nA\n', {"project_code": "A", "region": "A"}
        ),
        (
         "A/A",
         {
            "": {"project_code": "top", "region": "top"},
            "A": {"project_code": "A", "region": "A"},
         },
         'y\nA/A\nA/A\n', {"project_code": "A/A", "region": "A/A"}
        ),
        (
         "A/A",
         {
            "": {"project_code": "top", "region": "top"},
            "A": {"project_code": "A", "region": "A"},
         },
         'y\nA\nA/A\n', {"project_code": "A/A"}
        )
    ])
    def test_init_environment(
        self, environment, config_structure, stdin, result
    ):
        with self.runner.isolated_filesystem():
            sceptre_dir = os.path.abspath('./example')
            config_dir = os.path.join(sceptre_dir, "config")
            os.makedirs(config_dir)

            env_dir = os.path.join(sceptre_dir, "config", environment)
            for env_path, config in config_structure.items():
                path = os.path.join(config_dir, env_path)
                try:
                    os.makedirs(path)
                except OSError as e:
                    if e.errno == errno.EEXIST and os.path.isdir(path):
                        pass
                    else:
                        raise

                filepath = os.path.join(path, "config.yaml")
>>>>>>> 4ebbacb6
                with open(filepath, 'w') as config_file:
                    yaml.safe_dump(
                        config, stream=config_file, default_flow_style=False
                    )

<<<<<<< HEAD
            environment_path = os.path.join(config_dir, "A/A")
            nested_config = sceptre.cli.get_nested_config(
                config_dir, environment_path
            )
            assert nested_config == result

    @patch("sceptre.cli.create_config_file")
    def test_create_new_environment_without_existing(
        self, mock_create_config_file
    ):
        with self.runner.isolated_filesystem():
            config_dir = os.path.abspath('./project/config')
            folder_path = os.path.abspath('./project/config/A/A/A')
            new_path = "A/A/A"
            with patch("sys.stdin", StringIO(u'y\n')):
                sceptre.cli.create_new_environment(config_dir, new_path)

            assert os.path.isdir(folder_path)
            mock_create_config_file.assert_called_once_with(
                config_dir, folder_path
            )

    @patch("sceptre.cli.create_config_file")
    def test_create_new_environment_without_existing_no_confirm(
        self, mock_create_config_file
    ):
        with self.runner.isolated_filesystem():
            config_dir = os.path.abspath('./project/config')
            folder_path = os.path.abspath('./project/config/A/A/A')
            new_path = "A/A/A"
            with patch("sys.stdin", StringIO(u'n\n')):
                sceptre.cli.create_new_environment(config_dir, new_path)

            assert os.path.isdir(folder_path)
            mock_create_config_file.assert_not_called()

    @patch("sceptre.cli.create_config_file")
    def test_create_new_environment_with_existing(
        self, mock_create_config_file
    ):
        with self.runner.isolated_filesystem():
            config_dir = os.path.abspath('./project/config')
            folder_path = os.path.abspath('./project/config/A/A/A')
            os.makedirs(folder_path)
            new_path = "A/A/A"
            with patch("sys.stdin", StringIO(u'y\n')):
                sceptre.cli.create_new_environment(config_dir, new_path)

            assert os.path.isdir(folder_path)
            mock_create_config_file.assert_called_once_with(
                config_dir, folder_path
            )

    @patch("sceptre.cli.create_config_file")
    def test_create_new_environment_with_existing_no_confirm(
        self, mock_create_config_file
    ):
        with self.runner.isolated_filesystem():
            config_dir = os.path.abspath('./project/config')
            folder_path = os.path.abspath('./project/config/A/A/A')
            os.makedirs(folder_path)
            new_path = "A/A/A"
            with patch("sys.stdin", StringIO(u'n\n')):
                sceptre.cli.create_new_environment(config_dir, new_path)

            assert os.path.isdir(folder_path)
            mock_create_config_file.assert_not_called()

    @patch("sceptre.cli.create_config_file")
    def test_init_project(self, mock_create_config_file):
        with self.runner.isolated_filesystem():
            sceptre_dir = os.path.abspath('./example')
            config_dir = os.path.join(sceptre_dir, "config")
            defaults = {
                "project_code": "example",
                "region": os.environ.get("AWS_DEFAULT_REGION", "")
            }

            self.runner.invoke(cli, ["init", "project", "example"])

            assert os.path.isdir(sceptre_dir)
            mock_create_config_file.assert_called_once_with(
                config_dir, config_dir, defaults
            )

    @patch("sceptre.cli.create_new_environment")
    def test_init_environment(self, mock_create_new_environment):
        with self.runner.isolated_filesystem():
            sceptre_dir = os.path.abspath('./example')
            config_dir = os.path.join(sceptre_dir, "config")
            os.makedirs(config_dir)

            os.chdir(sceptre_dir)
            new_env = "example"

            self.runner.invoke(cli, ["init", "env", new_env])

            assert os.path.isdir(sceptre_dir)
            mock_create_new_environment.assert_called_once_with(
                config_dir, "example"
            )
=======
            os.chdir(sceptre_dir)

            cmd_result = self.runner.invoke(
                cli, ["init", "env", environment],
                input=stdin
            )
            print(cmd_result.output)
            for (path, dirs, files) in os.walk(sceptre_dir):
                print(path)
                print(dirs)
                print(files)

            if result:
                with open(os.path.join(env_dir, "config.yaml")) as config_file:
                    config = yaml.load(config_file)
                assert config == result
            else:
                assert cmd_result.output.endswith(
                    "No config.yaml file needed - covered by parent config.\n"
                )
>>>>>>> 4ebbacb6

    def test_setup_logging_with_debug(self):
        logger = sceptre.cli.setup_logging(True, False)
        assert logger.getEffectiveLevel() == logging.DEBUG
        assert logging.getLogger("botocore").getEffectiveLevel() == \
            logging.INFO

        # Silence logging for the rest of the tests
        logger.setLevel(logging.CRITICAL)

    def test_setup_logging_without_debug(self):
        logger = sceptre.cli.setup_logging(False, False)
        assert logger.getEffectiveLevel() == logging.INFO
        assert logging.getLogger("botocore").getEffectiveLevel() == \
            logging.CRITICAL

        # Silence logging for the rest of the tests
        logger.setLevel(logging.CRITICAL)

    @patch("sceptre.cli.click.echo")
    def test_write_with_yaml_format(self, mock_echo):
        sceptre.cli.write({"key": "value"}, "yaml")
        mock_echo.assert_called_once_with("key: value\n")

    @patch("sceptre.cli.click.echo")
    def test_write_with_json_format(self, mock_echo):
        sceptre.cli.write({"key": "value"}, "json")
        mock_echo.assert_called_once_with('{"key": "value"}')

    @patch("sceptre.cli.click.echo")
    def test_write_status_with_colour(self, mock_echo):
        sceptre.cli.write("stack: CREATE_COMPLETE", no_colour=False)
        mock_echo.assert_called_once_with(
            "stack: \x1b[32mCREATE_COMPLETE\x1b[0m"
        )

    @patch("sceptre.cli.click.echo")
    def test_write_status_without_colour(self, mock_echo):
        sceptre.cli.write("stack: CREATE_COMPLETE", no_colour=True)
        mock_echo.assert_called_once_with("stack: CREATE_COMPLETE")

    @patch("sceptre.cli.StackStatusColourer.colour")
    @patch("sceptre.cli.Formatter.format")
    def test_ColouredFormatter_format_with_string(
            self, mock_format, mock_colour
    ):
        mock_format.return_value = sentinel.response
        mock_colour.return_value = sentinel.coloured_response
        coloured_formatter = sceptre.cli.ColouredFormatter()
        response = coloured_formatter.format("string")
        mock_format.assert_called_once_with("string")
        mock_colour.assert_called_once_with(sentinel.response)
        assert response == sentinel.coloured_response

    def test_CustomJsonEncoder_with_non_json_serialisable_object(self):
        encoder = sceptre.cli.CustomJsonEncoder()
        response = encoder.encode(datetime.datetime(2016, 5, 3))
        assert response == '"2016-05-03 00:00:00"'<|MERGE_RESOLUTION|>--- conflicted
+++ resolved
@@ -520,205 +520,6 @@
         )
         assert response == sentinel.environment
 
-<<<<<<< HEAD
-    @patch("sceptre.cli.click.prompt")
-    def test_create_config_file_without_defaults(self, mock_prompt):
-        mock_prompt.return_value = "test"
-        with self.runner.isolated_filesystem():
-            config_dir = os.path.abspath('./project/config')
-            environment_path = os.path.join(config_dir, "env")
-            os.makedirs(environment_path)
-            sceptre.cli.create_config_file(config_dir, environment_path)
-
-            config_filepath = os.path.join(environment_path, "config.yaml")
-            assert os.path.isfile(config_filepath)
-            with open(config_filepath) as config_file:
-                contents = yaml.safe_load(config_file)
-            assert contents == {"project_code": "test", "region": "test"}
-
-    def test_create_config_file_with_defaults(self):
-        with self.runner.isolated_filesystem():
-            config_dir = os.path.abspath('./project/config')
-            environment_path = os.path.join(config_dir, "env")
-            os.makedirs(environment_path)
-            defaults = {"project_code": "test", "region": "test"}
-            with patch("sys.stdin", StringIO(u'\n\n')):
-                sceptre.cli.create_config_file(
-                    config_dir, environment_path, defaults
-                )
-
-            config_filepath = os.path.join(environment_path, "config.yaml")
-            assert os.path.isfile(config_filepath)
-            with open(config_filepath) as config_file:
-                contents = yaml.safe_load(config_file)
-            assert contents == {"project_code": "test", "region": "test"}
-
-    @patch("sceptre.cli.get_nested_config")
-    def test_create_config_file_with_defaults_and_nested_config(
-        self, mock_get_nested_config
-    ):
-        mock_get_nested_config.return_value = {
-            "project_code": "nested_config",
-            "region": "nested_config",
-        }
-        with self.runner.isolated_filesystem():
-            config_dir = os.path.abspath('./project/config')
-            environment_path = os.path.join(config_dir, "env")
-            os.makedirs(environment_path)
-            defaults = {"project_code": "default", "region": "default"}
-
-            with patch("sys.stdin", StringIO(u'\n\n')):
-                sceptre.cli.create_config_file(
-                    config_dir, environment_path, defaults
-                )
-
-            config_filepath = os.path.join(environment_path, "config.yaml")
-            assert os.path.isfile(config_filepath)
-            with open(config_filepath) as config_file:
-                contents = yaml.safe_load(config_file)
-            assert contents == {"project_code": "default", "region": "default"}
-
-    @patch("sceptre.cli.get_nested_config")
-    def test_create_config_file_with_defaults_and_extra_nested_config(
-        self, mock_get_nested_config
-    ):
-        mock_get_nested_config.return_value = {
-            "project_code": "nested_config",
-            "region": "nested_config",
-            "template_bucket_name": "nested_config"
-        }
-        with self.runner.isolated_filesystem():
-            config_dir = os.path.abspath('./project/config')
-            environment_path = os.path.join(config_dir, "env")
-            os.makedirs(environment_path)
-            defaults = {"project_code": "default", "region": "default"}
-
-            with patch("sys.stdin", StringIO(u'\n\n\n')):
-                sceptre.cli.create_config_file(
-                    config_dir, environment_path, defaults
-                )
-
-            config_filepath = os.path.join(environment_path, "config.yaml")
-            assert os.path.isfile(config_filepath)
-            with open(config_filepath) as config_file:
-                contents = yaml.safe_load(config_file)
-            assert contents == {
-                "project_code": "default",
-                "region": "default"
-            }
-
-    @patch("sceptre.cli.get_nested_config")
-    def test_create_config_file_with_defaults_and_input_not_in_nested_config(
-        self, mock_get_nested_config
-    ):
-        mock_get_nested_config.return_value = {
-            "project_code": "nested_config",
-            "region": "nested_config",
-            "template_bucket_name": "nested_config"
-        }
-        with self.runner.isolated_filesystem():
-            config_dir = os.path.abspath('./project/config')
-            environment_path = os.path.join(config_dir, "env")
-            os.makedirs(environment_path)
-            defaults = {"project_code": "default", "region": "default"}
-
-            with patch("sys.stdin", StringIO(u'\ninput\n\n')):
-                sceptre.cli.create_config_file(
-                    config_dir, environment_path, defaults
-                )
-
-            config_filepath = os.path.join(environment_path, "config.yaml")
-            assert os.path.isfile(config_filepath)
-            with open(config_filepath) as config_file:
-                contents = yaml.safe_load(config_file)
-            assert contents == {
-                "project_code": "default",
-                "region": "default",
-                "template_bucket_name": "input"
-            }
-
-    @patch("sceptre.cli.get_nested_config")
-    def test_create_config_file_overwriting_defaults_and_nested_config(
-        self, mock_get_nested_config
-    ):
-        mock_get_nested_config.return_value = {
-            "project_code": "nested_config",
-            "region": "nested_config",
-            "template_bucket_name": "nested_config"
-        }
-        with self.runner.isolated_filesystem():
-            config_dir = os.path.abspath('./project/config')
-            environment_path = os.path.join(config_dir, "env")
-            os.makedirs(environment_path)
-            defaults = {"project_code": "default", "region": "default"}
-
-            with patch("sys.stdin", StringIO(u'input\ninput\ninput\n')):
-                sceptre.cli.create_config_file(
-                    config_dir, environment_path, defaults
-                )
-
-            config_filepath = os.path.join(environment_path, "config.yaml")
-            assert os.path.isfile(config_filepath)
-            with open(config_filepath) as config_file:
-                contents = yaml.safe_load(config_file)
-            assert contents == {
-                "project_code": "input",
-                "region": "input",
-                "template_bucket_name": "input"
-            }
-
-    @pytest.mark.parametrize("config_structure,result", [
-        ({
-            "A/A": {"project_code": "A/A", "region": "A/A"},
-            "A": {"project_code": "A", "region": "A"},
-            "A/B": {"project_code": "A/B", "region": "A/B"},
-            "B": {"project_code": "B", "region": "B"},
-        }, {
-            "project_code": "A/A",
-            "region": "A/A"
-        }
-        ),
-        ({
-            "A": {"project_code": "A", "region": "A"},
-            "A/B": {"project_code": "A/B", "region": "A/B"},
-            "B": {"project_code": "B", "region": "B"},
-        }, {
-            "project_code": "A",
-            "region": "A"
-        }
-        ),
-        ({
-            "A/A": {"project_code": "A/A", "region": "A/A"},
-            "A/B": {"project_code": "A/B", "region": "A/B"},
-            "B": {"project_code": "B", "region": "B"},
-        }, {
-            "project_code": "A/A",
-            "region": "A/A"
-        }
-        ),
-        ({
-            "A/A": {"project_code": "A/A"},
-            "A": {"project_code": "A", "region": "A"},
-            "A/B": {"project_code": "A/B", "region": "A/B"},
-            "B": {"project_code": "B", "region": "B"},
-        }, {
-            "project_code": "A/A",
-            "region": "A"
-        }
-        )
-    ])
-    def test_get_nested_config(self, config_structure, result):
-        with self.runner.isolated_filesystem():
-            config_dir = os.path.abspath('./project/config')
-
-            for path, config in config_structure.items():
-                try:
-                    os.makedirs(os.path.join(config_dir, path))
-                except OSError as e:
-                    if e.errno != errno.EEXIST:
-                        raise
-                filepath = os.path.join(config_dir, path, "config.yaml")
-=======
     # @patch("sceptre.cli.click.prompt")
     # def test_create_config_file_without_defaults(self, mock_prompt):
     #     mock_prompt.return_value = "test"
@@ -1055,115 +856,11 @@
                         raise
 
                 filepath = os.path.join(path, "config.yaml")
->>>>>>> 4ebbacb6
                 with open(filepath, 'w') as config_file:
                     yaml.safe_dump(
                         config, stream=config_file, default_flow_style=False
                     )
 
-<<<<<<< HEAD
-            environment_path = os.path.join(config_dir, "A/A")
-            nested_config = sceptre.cli.get_nested_config(
-                config_dir, environment_path
-            )
-            assert nested_config == result
-
-    @patch("sceptre.cli.create_config_file")
-    def test_create_new_environment_without_existing(
-        self, mock_create_config_file
-    ):
-        with self.runner.isolated_filesystem():
-            config_dir = os.path.abspath('./project/config')
-            folder_path = os.path.abspath('./project/config/A/A/A')
-            new_path = "A/A/A"
-            with patch("sys.stdin", StringIO(u'y\n')):
-                sceptre.cli.create_new_environment(config_dir, new_path)
-
-            assert os.path.isdir(folder_path)
-            mock_create_config_file.assert_called_once_with(
-                config_dir, folder_path
-            )
-
-    @patch("sceptre.cli.create_config_file")
-    def test_create_new_environment_without_existing_no_confirm(
-        self, mock_create_config_file
-    ):
-        with self.runner.isolated_filesystem():
-            config_dir = os.path.abspath('./project/config')
-            folder_path = os.path.abspath('./project/config/A/A/A')
-            new_path = "A/A/A"
-            with patch("sys.stdin", StringIO(u'n\n')):
-                sceptre.cli.create_new_environment(config_dir, new_path)
-
-            assert os.path.isdir(folder_path)
-            mock_create_config_file.assert_not_called()
-
-    @patch("sceptre.cli.create_config_file")
-    def test_create_new_environment_with_existing(
-        self, mock_create_config_file
-    ):
-        with self.runner.isolated_filesystem():
-            config_dir = os.path.abspath('./project/config')
-            folder_path = os.path.abspath('./project/config/A/A/A')
-            os.makedirs(folder_path)
-            new_path = "A/A/A"
-            with patch("sys.stdin", StringIO(u'y\n')):
-                sceptre.cli.create_new_environment(config_dir, new_path)
-
-            assert os.path.isdir(folder_path)
-            mock_create_config_file.assert_called_once_with(
-                config_dir, folder_path
-            )
-
-    @patch("sceptre.cli.create_config_file")
-    def test_create_new_environment_with_existing_no_confirm(
-        self, mock_create_config_file
-    ):
-        with self.runner.isolated_filesystem():
-            config_dir = os.path.abspath('./project/config')
-            folder_path = os.path.abspath('./project/config/A/A/A')
-            os.makedirs(folder_path)
-            new_path = "A/A/A"
-            with patch("sys.stdin", StringIO(u'n\n')):
-                sceptre.cli.create_new_environment(config_dir, new_path)
-
-            assert os.path.isdir(folder_path)
-            mock_create_config_file.assert_not_called()
-
-    @patch("sceptre.cli.create_config_file")
-    def test_init_project(self, mock_create_config_file):
-        with self.runner.isolated_filesystem():
-            sceptre_dir = os.path.abspath('./example')
-            config_dir = os.path.join(sceptre_dir, "config")
-            defaults = {
-                "project_code": "example",
-                "region": os.environ.get("AWS_DEFAULT_REGION", "")
-            }
-
-            self.runner.invoke(cli, ["init", "project", "example"])
-
-            assert os.path.isdir(sceptre_dir)
-            mock_create_config_file.assert_called_once_with(
-                config_dir, config_dir, defaults
-            )
-
-    @patch("sceptre.cli.create_new_environment")
-    def test_init_environment(self, mock_create_new_environment):
-        with self.runner.isolated_filesystem():
-            sceptre_dir = os.path.abspath('./example')
-            config_dir = os.path.join(sceptre_dir, "config")
-            os.makedirs(config_dir)
-
-            os.chdir(sceptre_dir)
-            new_env = "example"
-
-            self.runner.invoke(cli, ["init", "env", new_env])
-
-            assert os.path.isdir(sceptre_dir)
-            mock_create_new_environment.assert_called_once_with(
-                config_dir, "example"
-            )
-=======
             os.chdir(sceptre_dir)
 
             cmd_result = self.runner.invoke(
@@ -1184,7 +881,6 @@
                 assert cmd_result.output.endswith(
                     "No config.yaml file needed - covered by parent config.\n"
                 )
->>>>>>> 4ebbacb6
 
     def test_setup_logging_with_debug(self):
         logger = sceptre.cli.setup_logging(True, False)
