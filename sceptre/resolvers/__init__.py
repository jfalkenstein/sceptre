--- conflicted
+++ resolved
@@ -17,14 +17,8 @@
 if TYPE_CHECKING:
     from sceptre import stack
 
-<<<<<<< HEAD
-
-
-T_Container = TypeVar('T_Container', bound=Union[dict, list])
-=======
 T_Container = TypeVar("T_Container", bound=Union[dict, list])
 Self = TypeVar("Self")
->>>>>>> 95d4a92b
 
 
 class RecursiveResolve(Exception):
@@ -450,13 +444,9 @@
             attr = getattr(self._instance, self._name)
             result = self._resolution_function()
             if result is None:
-<<<<<<< HEAD
-                self._logger.debug(f"Removing item {self._key} because resolver returned None.")
-=======
-                self.logger.debug(
+                self._logger.debug(
                     f"Removing item {self._key} because resolver returned None."
                 )
->>>>>>> 95d4a92b
                 del attr[self._key]
             else:
                 attr[self._key] = result
