--- conflicted
+++ resolved
@@ -10,10 +10,7 @@
     create_placeholder_value,
     are_placeholders_enabled, PlaceholderType
 )
-<<<<<<< HEAD
-=======
-
->>>>>>> 95cadb79
+
 
 if TYPE_CHECKING:
     from sceptre import stack
@@ -167,11 +164,7 @@
             if are_placeholders_enabled():
                 placeholder_value = create_placeholder_value(resolver, self.placeholder_type)
 
-<<<<<<< HEAD
-                logger.debug(
-=======
                 self.logger.debug(
->>>>>>> 95cadb79
                     "Error encountered while resolving resolver. This is allowed for current "
                     f"operation. Resolving it to placeholder value instead: {placeholder_value}"
                 )
