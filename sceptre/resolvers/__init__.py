# -*- coding: utf-8 -*-
import abc
import logging
from contextlib import contextmanager
from threading import RLock
from typing import Any, TYPE_CHECKING, Type, Union, TypeVar

from sceptre.helpers import _call_func_on_values
from sceptre.resolvers.placeholders import (
    create_placeholder_value,
    are_placeholders_enabled
)

if TYPE_CHECKING:
    from sceptre import stack

T_Container = TypeVar('T_Container', bound=Union[dict, list])

logger = logging.getLogger(__name__)


class RecursiveResolve(Exception):
    pass


class Resolver(abc.ABC):
    """
    Resolver is an abstract base class that should be inherited by all
    Resolvers.

    :param argument: The argument of the resolver.
    :param stack: The associated stack of the resolver.
    """

    def __init__(self, argument: Any = None, stack: 'stack.Stack' = None):
        self.logger = logging.getLogger(__name__)
        self.argument = argument
        self.stack = stack

    def setup(self):
        """
        This method is called at during stack initialisation.
        Implementation of this method in subclasses can be used to do any
        initial setup of the object.
        """
        pass  # pragma: no cover

    @abc.abstractmethod
    def resolve(self):
        """
        An abstract method which must be overwritten by all inheriting classes.
        This method is called to retrieve the final desired value.
        Implementation of this method in subclasses must return a suitable
        object or primitive type.
        """
        pass  # pragma: no cover

    def clone(self, stack: 'stack.Stack') -> 'Resolver':
        """
        Produces a "fresh" copy of the Resolver, with the specified stack.

        :param stack: The stack to set on the cloned resolver
        """
        return type(self)(self.argument, stack)

<<<<<<< HEAD

NO_OVERRIDE = 'NO_OVERRIDE'

=======
>>>>>>> b5dd62e6

class ResolvableProperty(abc.ABC):
    """
    This is an abstract base class for a descriptor used to store an attribute that have values
    associated with Resolver objects.

    :param name: Attribute suffix used to store the property in the instance.
    :param placeholder_override: If specified, this is the value that will be used as the placeholder
        rather than the resolver's returned placeholder value, but only when placeholders are allowed
        via the use_resolver_placeholders_on_error context manager.
    """

    def __init__(self, name: str, placeholder_override=NO_OVERRIDE):
        self.name = "_" + name
        self.logger = logging.getLogger(__name__)
<<<<<<< HEAD
        self.placeholder_override = placeholder_override
=======
>>>>>>> b5dd62e6

        self._lock = RLock()

    def __get__(self, stack: 'stack.Stack', stack_class: Type['stack.Stack']) -> Any:
        """
        Attribute getter which resolves the resolver(s).

        :param stack: The Stack instance the property is being retrieved for
        :param stack_class: The class of the stack that the property is being retrieved for.
        :return: The attribute stored with the suffix ``name`` in the instance.
        :rtype: The obtained value, as resolved by the
        """
        with self._lock, self._no_recursive_get(stack):
            if hasattr(stack, self.name):
                return self.get_resolved_value(stack, stack_class)

    def __set__(self, stack: 'stack.Stack', value: Any):
        """
        Attribute setter which adds a stack reference to any resolvers in the
        data structure `value` and calls the setup method.

        :param stack: The Stack instance the value is being set onto
        :param value: The value being set on the property
        """
        with self._lock:
            self.assign_value_to_stack(stack, value)

    @contextmanager
    def _no_recursive_get(self, stack: 'stack.Stack'):
        # We don't care about recursive gets on the same property but different Stack instances,
        # only recursive gets on the same stack. Some Resolvers access the same property on OTHER
        # stacks and that actually shouldn't be a problem. Remember, these descriptor instances are
        # set on the CLASS and so instance variables on them are shared across all classes that
        # access them. Thus, we set this "get_in_progress" attribute on the stack instance rather
        # than the descriptor instance.
        get_status_name = f'_{self.name}_get_in_progress'
        if getattr(stack, get_status_name, False):
            raise RecursiveResolve(f"Resolving Stack.{self.name[1:]} required resolving itself")
        setattr(stack, get_status_name, True)
        try:
            yield
        finally:
            setattr(stack, get_status_name, False)

    def get_setup_resolver_for_stack(self, stack: 'stack.Stack', resolver: Resolver) -> Resolver:
        """Obtains a clone of the resolver with the stack set on it and the setup method having
        been called on it.

        :param stack: The stack to set on the Resolver
        :param resolver: The Resolver to clone and set up
        :return: The cloned resolver.
<<<<<<< HEAD
        """
        # We clone the resolver when we assign the value so that every stack gets its own resolver
        # rather than potentially having one resolver instance shared in memory across multiple
        # stacks.
        clone = resolver.clone(stack)
        clone.setup()
        return clone

    @abc.abstractmethod
    def get_resolved_value(self, stack: 'stack.Stack', stack_class: Type['stack.Stack']) -> Any:
        """Implement this method to return the value of the resolvable_property."""
        pass

    @abc.abstractmethod
    def assign_value_to_stack(self, stack: 'stack.Stack', value: Any):
        """Implement this method to assign the value to the resolvable property."""
        pass

    def resolve_resolver_value(self, resolver: 'Resolver') -> Any:
        """Returns the resolved parameter value.

        If the resolver happens to raise an error and placeholders are currently allowed for resolvers,
        a placeholder will be returned instead of reraising the error.

        :param resolver: The resolver to resolve.
        :return: The resolved value (or placeholder, in certain circumstances)
        """
        try:
            return resolver.resolve()
        except RecursiveResolve:
            # Recursive resolve issues shouldn't be masked by a placeholder.
            raise
        except Exception:
            if are_placeholders_enabled():
                if self.placeholder_override == NO_OVERRIDE:
                    placeholder_value = create_placeholder_value(resolver)
                else:
                    placeholder_value = self.placeholder_override

                logger.debug(
                    "Error encountered while resolving resolver. This is allowed for current "
                    f"operation. Resolving it to placeholder value instead: {placeholder_value}"
                )
                return placeholder_value
            raise
=======
        """
        # We clone the resolver when we assign the value so that every stack gets its own resolver
        # rather than potentially having one resolver instance shared in memory across multiple
        # stacks.
        clone = resolver.clone(stack)
        clone.setup()
        return clone

    @abc.abstractmethod
    def get_resolved_value(self, stack: 'stack.Stack', stack_class: Type['stack.Stack']) -> Any:
        """Implement this method to return the value of the resolvable_property."""
        pass

    @abc.abstractmethod
    def assign_value_to_stack(self, stack: 'stack.Stack', value: Any):
        """Implement this method to assign the value to the resolvable property."""
        pass

    def resolve_resolver_value(self, resolver: 'Resolver') -> Any:
        """Returns the resolved parameter value.

        :param resolver: The resolver to resolve.
        :return: The resolved value (or placeholder, in certain circumstances)
        """
        return resolver.resolve()
>>>>>>> b5dd62e6

    def __repr__(self) -> str:
        return f'<{self.__class__.__name__}({self.name[1:]})>'


class ResolvableContainerProperty(ResolvableProperty):
    """
    This is a descriptor class used to store an attribute that may CONTAIN
    Resolver objects. Resolvers will be resolved upon access of this property.
    When resolvers are resolved, they will be replaced in the container with their
    resolved value, in order to avoid redundant resolutions.

    Supports nested dictionary and lists.

    :param name: Attribute suffix used to store the property in the instance.
    :type name: str
    """

    def __get__(self, stack: 'stack.Stack', stack_class: Type['stack.Stack']) -> T_Container:
        container = super().__get__(stack, stack_class)

        with self._lock:
            # Resolve any deferred resolvers, now that the recursive get lock has been released.
            self._resolve_deferred_resolvers(stack, container)

        return container

    def get_resolved_value(self, stack: 'stack.Stack', stack_class: Type['stack.Stack']) -> T_Container:
<<<<<<< HEAD
        """Obtains the resolved value for this property. Any resolvers that resolve to None will have
        their key/index removed from their dict/list where they are. Other resolvers will havie their
        key/index's value replace with the resolved value to avoid redundant resolutions.
=======
        """Obtains the resolved value for this property.
>>>>>>> b5dd62e6

        :param stack: The Stack instance to obtain the value for
        :param stack_class: The class of the Stack instance.
        :return: The fully resolved container.
        """
<<<<<<< HEAD
        keys_to_delete = []
=======
>>>>>>> b5dd62e6

        def resolve(attr: Union[dict, list], key: Union[int, str], value: Resolver):
            # Update the container key's value with the resolved value, if possible...
            try:
                result = self.resolve_resolver_value(value)
<<<<<<< HEAD
                if result is None:
                    logger.debug(f"Removing item {key} because resolver returned None.")
                    # We gather up resolvers (and their immediate containers) that resolve to None,
                    # since that really means the resolver resolves to nothing. This is not common,
                    # but will be the case when a StackOutput resolver is on a project dependency
                    # stack. We gather these rather than immediately remove them because this
                    # function is called in the context of looping over that attr, so we cannot
                    # alter its size until after the loop is complete.
                    keys_to_delete.append((attr, key))
                else:
                    attr[key] = result
=======
                attr[key] = result
>>>>>>> b5dd62e6
            except RecursiveResolve:
                # It's possible that resolving the resolver might attempt to access another
                # resolvable property's value in this same container. In this case, we'll delay
                # resolution and instead return a ResolveLater so the value can be resolved outside
                # this recursion.
                attr[key] = self.ResolveLater(
                    stack,
                    self.name,
                    key,
                    lambda: value.resolve(),
                )

        container = getattr(stack, self.name)
        _call_func_on_values(
            resolve, container, Resolver
        )
<<<<<<< HEAD
        # Remove keys and indexes from their containers that had resolvers resolve to None.
        for attr, key in keys_to_delete:
            del attr[key]

        return container

    def assign_value_to_stack(self, stack: 'stack.Stack', value: Union[dict, list]):
        """Assigns a COPY of the specified value to the stack instance. This method copies the value
        rather than directly assigns it to avoid bugs related to shared objects in memory.

        :param stack: The stack to assign the value to
        :param value: The value to assign
        """
        cloned = self._clone_container_with_resolvers(value, stack)
        setattr(stack, self.name, cloned)

    def _clone_container_with_resolvers(
        self,
        container: T_Container,
        stack: 'stack.Stack'
    ) -> T_Container:
        """Recurses into the container, cloning and setting up resolvers and creating a copy of all
        nested containers.

        :param container: The container being recursed into and cloned
        :param stack: The stack the container is being copied for
        :return: The fully copied container with resolvers fully set up.
        """
        def recurse(obj):
            if isinstance(obj, Resolver):
                return self.get_setup_resolver_for_stack(stack, obj)
            if isinstance(obj, list):
                return [
                    recurse(item)
                    for item in obj
                ]
            elif isinstance(obj, dict):
                return {
                    key: recurse(val)
                    for key, val in obj.items()
                }
            return obj

        return recurse(container)

    def _resolve_deferred_resolvers(self, stack: 'stack.Stack', container: T_Container):
        def raise_if_not_resolved(attr, key, value):
            # If this function has been hit, it means that after attempting to resolve all the
            # ResolveLaters, there STILL are ResolveLaters left in the container. Rather than
            # continuing to try to resolve (possibly infinitely), we'll raise a RecursiveGet to
            # break that infinite loop. This situation would happen if a resolver accesses a resolver
            # in the same container, which then accesses another resolver (possibly the same one) in
            # the same container.
            raise RecursiveResolve(f"Resolving Stack.{self.name[1:]} required resolving itself")

=======

        return container

    def assign_value_to_stack(self, stack: 'stack.Stack', value: Union[dict, list]):
        """Assigns a COPY of the specified value to the stack instance. This method copies the value
        rather than directly assigns it to avoid bugs related to shared objects in memory.

        :param stack: The stack to assign the value to
        :param value: The value to assign
        """
        cloned = self._clone_container_with_resolvers(value, stack)
        setattr(stack, self.name, cloned)

    def _clone_container_with_resolvers(
        self,
        container: T_Container,
        stack: 'stack.Stack'
    ) -> T_Container:
        """Recurses into the container, cloning and setting up resolvers and creating a copy of all
        nested containers.

        :param container: The container being recursed into and cloned
        :param stack: The stack the container is being copied for
        :return: The fully copied container with resolvers fully set up.
        """
        def recurse(obj):
            if isinstance(obj, Resolver):
                return self.get_setup_resolver_for_stack(stack, obj)
            if isinstance(obj, list):
                return [
                    recurse(item)
                    for item in obj
                ]
            elif isinstance(obj, dict):
                return {
                    key: recurse(val)
                    for key, val in obj.items()
                }
            return obj

        return recurse(container)

    def _resolve_deferred_resolvers(self, stack: 'stack.Stack', container: T_Container):
        def raise_if_not_resolved(attr, key, value):
            # If this function has been hit, it means that after attempting to resolve all the
            # ResolveLaters, there STILL are ResolveLaters left in the container. Rather than
            # continuing to try to resolve (possibly infinitely), we'll raise a RecursiveGet to
            # break that infinite loop. This situation would happen if a resolver accesses a resolver
            # in the same container, which then accesses another resolver (possibly the same one) in
            # the same container.
            raise RecursiveResolve(f"Resolving Stack.{self.name[1:]} required resolving itself")

>>>>>>> b5dd62e6
        has_been_resolved_attr_name = f'{self.name}_is_resolved'
        if not getattr(stack, has_been_resolved_attr_name, False):
            # We set it first rather than after to avoid entering this block again on this property
            # for this stack.
            setattr(stack, has_been_resolved_attr_name, True)
            _call_func_on_values(
                lambda attr, key, value: value(),
                container,
                self.ResolveLater
            )
            # Search the container to see if there are any ResolveLaters left;
            # Raise a RecursiveResolve if there are.
            _call_func_on_values(
                raise_if_not_resolved,
                container,
                self.ResolveLater
            )

    class ResolveLater:
        """Represents a value that could not yet be resolved but can be resolved in the future."""

        def __init__(self, instance, name, key, resolution_function):
            self._instance = instance
            self._name = name
            self._key = key
            self._resolution_function = resolution_function

        def __call__(self):
            """Resolve the value."""
            attr = getattr(self._instance, self._name)
<<<<<<< HEAD
            result = self._resolution_function()
            if result is None:
                logger.debug(f"Removing item {self._key} because resolver returned None.")
                del attr[self._key]
            else:
                attr[self._key] = self._resolution_function()


class ResolvableValueProperty(ResolvableProperty):
    """
    This is a descriptor class used to store an attribute that may BE a single
    Resolver object. If it is a resolver, it will be resolved upon access of this property.
    When resolved, the resolved value will replace the resolver on the stack in order to avoid
    redundant resolutions.

    :param name: Attribute suffix used to store the property in the instance.
    :type name: str
    """

    def get_resolved_value(self, stack: 'stack.Stack', stack_class: Type['stack.Stack']) -> Any:
        """Gets the fully-resolved value from the property. Resolvers will be replaced on the stack
        instance with their resolved value to avoid redundant resolutions.

        :param stack: The Stack instance to obtain the value from
        :param stack_class: The class of the Stack instance
        :return: The fully resolved value
        """
        raw_value = getattr(stack, self.name)
        if isinstance(raw_value, Resolver):
            value = self.resolve_resolver_value(raw_value)
            # Overwrite the stored resolver value with the resolved value to avoid resolving the
            # same value multiple times.
            setattr(stack, self.name, value)
        else:
            value = raw_value

        return value

    def assign_value_to_stack(self, stack: 'stack.Stack', value: Any):
        """Assigns the value to the Stack instance passed, setting up and cloning the value if it
        is a Resolver.

        :param stack: The Stack instance to set the value on
        :param value: The value to set
        """
        if isinstance(value, Resolver):
            value = self.get_setup_resolver_for_stack(stack, value)
        setattr(stack, self.name, value)
=======
            attr[self._key] = self._resolution_function()
>>>>>>> b5dd62e6
<|MERGE_RESOLUTION|>--- conflicted
+++ resolved
@@ -63,12 +63,9 @@
         """
         return type(self)(self.argument, stack)
 
-<<<<<<< HEAD
 
 NO_OVERRIDE = 'NO_OVERRIDE'
 
-=======
->>>>>>> b5dd62e6
 
 class ResolvableProperty(abc.ABC):
     """
@@ -84,10 +81,7 @@
     def __init__(self, name: str, placeholder_override=NO_OVERRIDE):
         self.name = "_" + name
         self.logger = logging.getLogger(__name__)
-<<<<<<< HEAD
         self.placeholder_override = placeholder_override
-=======
->>>>>>> b5dd62e6
 
         self._lock = RLock()
 
@@ -139,7 +133,6 @@
         :param stack: The stack to set on the Resolver
         :param resolver: The Resolver to clone and set up
         :return: The cloned resolver.
-<<<<<<< HEAD
         """
         # We clone the resolver when we assign the value so that every stack gets its own resolver
         # rather than potentially having one resolver instance shared in memory across multiple
@@ -185,33 +178,6 @@
                 )
                 return placeholder_value
             raise
-=======
-        """
-        # We clone the resolver when we assign the value so that every stack gets its own resolver
-        # rather than potentially having one resolver instance shared in memory across multiple
-        # stacks.
-        clone = resolver.clone(stack)
-        clone.setup()
-        return clone
-
-    @abc.abstractmethod
-    def get_resolved_value(self, stack: 'stack.Stack', stack_class: Type['stack.Stack']) -> Any:
-        """Implement this method to return the value of the resolvable_property."""
-        pass
-
-    @abc.abstractmethod
-    def assign_value_to_stack(self, stack: 'stack.Stack', value: Any):
-        """Implement this method to assign the value to the resolvable property."""
-        pass
-
-    def resolve_resolver_value(self, resolver: 'Resolver') -> Any:
-        """Returns the resolved parameter value.
-
-        :param resolver: The resolver to resolve.
-        :return: The resolved value (or placeholder, in certain circumstances)
-        """
-        return resolver.resolve()
->>>>>>> b5dd62e6
 
     def __repr__(self) -> str:
         return f'<{self.__class__.__name__}({self.name[1:]})>'
@@ -240,28 +206,20 @@
         return container
 
     def get_resolved_value(self, stack: 'stack.Stack', stack_class: Type['stack.Stack']) -> T_Container:
-<<<<<<< HEAD
         """Obtains the resolved value for this property. Any resolvers that resolve to None will have
         their key/index removed from their dict/list where they are. Other resolvers will havie their
         key/index's value replace with the resolved value to avoid redundant resolutions.
-=======
-        """Obtains the resolved value for this property.
->>>>>>> b5dd62e6
 
         :param stack: The Stack instance to obtain the value for
         :param stack_class: The class of the Stack instance.
         :return: The fully resolved container.
         """
-<<<<<<< HEAD
         keys_to_delete = []
-=======
->>>>>>> b5dd62e6
 
         def resolve(attr: Union[dict, list], key: Union[int, str], value: Resolver):
             # Update the container key's value with the resolved value, if possible...
             try:
                 result = self.resolve_resolver_value(value)
-<<<<<<< HEAD
                 if result is None:
                     logger.debug(f"Removing item {key} because resolver returned None.")
                     # We gather up resolvers (and their immediate containers) that resolve to None,
@@ -273,9 +231,6 @@
                     keys_to_delete.append((attr, key))
                 else:
                     attr[key] = result
-=======
-                attr[key] = result
->>>>>>> b5dd62e6
             except RecursiveResolve:
                 # It's possible that resolving the resolver might attempt to access another
                 # resolvable property's value in this same container. In this case, we'll delay
@@ -292,7 +247,6 @@
         _call_func_on_values(
             resolve, container, Resolver
         )
-<<<<<<< HEAD
         # Remove keys and indexes from their containers that had resolvers resolve to None.
         for attr, key in keys_to_delete:
             del attr[key]
@@ -348,60 +302,6 @@
             # the same container.
             raise RecursiveResolve(f"Resolving Stack.{self.name[1:]} required resolving itself")
 
-=======
-
-        return container
-
-    def assign_value_to_stack(self, stack: 'stack.Stack', value: Union[dict, list]):
-        """Assigns a COPY of the specified value to the stack instance. This method copies the value
-        rather than directly assigns it to avoid bugs related to shared objects in memory.
-
-        :param stack: The stack to assign the value to
-        :param value: The value to assign
-        """
-        cloned = self._clone_container_with_resolvers(value, stack)
-        setattr(stack, self.name, cloned)
-
-    def _clone_container_with_resolvers(
-        self,
-        container: T_Container,
-        stack: 'stack.Stack'
-    ) -> T_Container:
-        """Recurses into the container, cloning and setting up resolvers and creating a copy of all
-        nested containers.
-
-        :param container: The container being recursed into and cloned
-        :param stack: The stack the container is being copied for
-        :return: The fully copied container with resolvers fully set up.
-        """
-        def recurse(obj):
-            if isinstance(obj, Resolver):
-                return self.get_setup_resolver_for_stack(stack, obj)
-            if isinstance(obj, list):
-                return [
-                    recurse(item)
-                    for item in obj
-                ]
-            elif isinstance(obj, dict):
-                return {
-                    key: recurse(val)
-                    for key, val in obj.items()
-                }
-            return obj
-
-        return recurse(container)
-
-    def _resolve_deferred_resolvers(self, stack: 'stack.Stack', container: T_Container):
-        def raise_if_not_resolved(attr, key, value):
-            # If this function has been hit, it means that after attempting to resolve all the
-            # ResolveLaters, there STILL are ResolveLaters left in the container. Rather than
-            # continuing to try to resolve (possibly infinitely), we'll raise a RecursiveGet to
-            # break that infinite loop. This situation would happen if a resolver accesses a resolver
-            # in the same container, which then accesses another resolver (possibly the same one) in
-            # the same container.
-            raise RecursiveResolve(f"Resolving Stack.{self.name[1:]} required resolving itself")
-
->>>>>>> b5dd62e6
         has_been_resolved_attr_name = f'{self.name}_is_resolved'
         if not getattr(stack, has_been_resolved_attr_name, False):
             # We set it first rather than after to avoid entering this block again on this property
@@ -432,13 +332,12 @@
         def __call__(self):
             """Resolve the value."""
             attr = getattr(self._instance, self._name)
-<<<<<<< HEAD
             result = self._resolution_function()
             if result is None:
                 logger.debug(f"Removing item {self._key} because resolver returned None.")
                 del attr[self._key]
             else:
-                attr[self._key] = self._resolution_function()
+                attr[self._key] = result
 
 
 class ResolvableValueProperty(ResolvableProperty):
@@ -480,7 +379,4 @@
         """
         if isinstance(value, Resolver):
             value = self.get_setup_resolver_for_stack(stack, value)
-        setattr(stack, self.name, value)
-=======
-            attr[self._key] = self._resolution_function()
->>>>>>> b5dd62e6
+        setattr(stack, self.name, value)