# -*- coding: utf-8 -*-

import logging
<<<<<<< HEAD
import sceptre.stack
=======
import warnings

>>>>>>> 56902e72

__author__ = 'Cloudreach'
__email__ = 'sceptre@cloudreach.com'
__version__ = '2.1.4'


# Set up logging to ``/dev/null`` like a library is supposed to.
# http://docs.python.org/3.3/howto/logging.html#configuring-logging-for-a-library
class NullHandler(logging.Handler):  # pragma: no cover
    def emit(self, record):
        pass


with warnings.catch_warnings():
    warnings.filterwarnings("ignore", category=DeprecationWarning)

logging.getLogger('sceptre').addHandler(NullHandler())<|MERGE_RESOLUTION|>--- conflicted
+++ resolved
@@ -1,12 +1,9 @@
 # -*- coding: utf-8 -*-
 
 import logging
-<<<<<<< HEAD
 import sceptre.stack
-=======
 import warnings
 
->>>>>>> 56902e72
 
 __author__ = 'Cloudreach'
 __email__ = 'sceptre@cloudreach.com'
