# -*- coding: utf-8 -*-

"""
sceptre.plan.actions

This module implements the StackActions class which provides the functionality
available to a Stack.
"""

import json
import logging
import time
import urllib
from datetime import datetime, timedelta
from os import path
from typing import Union, Optional

import botocore
import cfn_flip
from dateutil.tz import tzutc

from sceptre.connection_manager import ConnectionManager
from sceptre.exceptions import CannotUpdateFailedStackError
from sceptre.exceptions import ProtectedStackError
from sceptre.exceptions import StackDoesNotExistError
from sceptre.exceptions import UnknownStackChangeSetStatusError
from sceptre.exceptions import UnknownStackStatusError
from sceptre.hooks import add_stack_hooks
from sceptre.stack_status import StackChangeSetStatus
from sceptre.stack_status import StackStatus


class StackActions(object):
    """
    StackActions stores the operations a Stack can take, such as creating or
    deleting the Stack.

    :param stack: A Stack object
    :type stack: sceptre.stack.Stack
    """

    def __init__(self, stack):
        self.stack = stack
        self.name = self.stack.name
        self.logger = logging.getLogger(__name__)
        self.connection_manager = ConnectionManager(
            self.stack.region, self.stack.profile,
            self.stack.external_name, self.stack.iam_role
        )

    @add_stack_hooks
    def create(self):
        """
        Creates a Stack.

        :returns: The Stack's status.
        :rtype: sceptre.stack_status.StackStatus
        """
        self._protect_execution()
        self.logger.info("%s - Creating Stack", self.stack.name)
        create_stack_kwargs = {
            "StackName": self.stack.external_name,
            "Parameters": self._format_parameters(self.stack.parameters),
            "Capabilities": ['CAPABILITY_IAM', 'CAPABILITY_NAMED_IAM', 'CAPABILITY_AUTO_EXPAND'],
            "NotificationARNs": self.stack.notifications,
            "Tags": [
                {"Key": str(k), "Value": str(v)}
                for k, v in self.stack.tags.items()
            ]
        }

        if self.stack.on_failure:
            create_stack_kwargs.update({"OnFailure": self.stack.on_failure})
        create_stack_kwargs.update(
            self.stack.template.get_boto_call_parameter())
        create_stack_kwargs.update(self._get_role_arn())
        create_stack_kwargs.update(self._get_stack_timeout())

        try:
            response = self.connection_manager.call(
                service="cloudformation",
                command="create_stack",
                kwargs=create_stack_kwargs
            )

            self.logger.debug(
                "%s - Create stack response: %s", self.stack.name, response
            )

            status = self._wait_for_completion()
        except botocore.exceptions.ClientError as exp:
            if exp.response["Error"]["Code"] == "AlreadyExistsException":
                self.logger.info(
                    "%s - Stack already exists", self.stack.name
                )

                status = "COMPLETE"
            else:
                raise

        return status

    @add_stack_hooks
    def update(self):
        """
        Updates the Stack.

        :returns: The Stack's status.
        :rtype: sceptre.stack_status.StackStatus
        """
        self._protect_execution()
        self.logger.info("%s - Updating Stack", self.stack.name)
        try:
            update_stack_kwargs = {
                "StackName": self.stack.external_name,
                "Parameters": self._format_parameters(self.stack.parameters),
                "Capabilities": [
                    'CAPABILITY_IAM',
                    'CAPABILITY_NAMED_IAM',
                    'CAPABILITY_AUTO_EXPAND'
                ],
                "NotificationARNs": self.stack.notifications,
                "Tags": [
                    {"Key": str(k), "Value": str(v)}
                    for k, v in self.stack.tags.items()
                ]
            }
            update_stack_kwargs.update(
                self.stack.template.get_boto_call_parameter())
            update_stack_kwargs.update(self._get_role_arn())
            response = self.connection_manager.call(
                service="cloudformation",
                command="update_stack",
                kwargs=update_stack_kwargs
            )
            status = self._wait_for_completion(self.stack.stack_timeout)
            self.logger.debug(
                "%s - Update Stack response: %s", self.stack.name, response
            )

            # Cancel update after timeout
            if status == StackStatus.IN_PROGRESS:
                status = self.cancel_stack_update()

            return status
        except botocore.exceptions.ClientError as exp:
            error_message = exp.response["Error"]["Message"]
            if error_message == "No updates are to be performed.":
                self.logger.info(
                    "%s - No updates to perform.", self.stack.name
                )
                return StackStatus.COMPLETE
            else:
                raise

    def cancel_stack_update(self):
        """
        Cancels a Stack update.

        :returns: The cancelled Stack status.
        :rtype: sceptre.stack_status.StackStatus
        """
        self.logger.warning(
            "%s - Update Stack time exceeded the specified timeout",
            self.stack.name
        )
        response = self.connection_manager.call(
            service="cloudformation",
            command="cancel_update_stack",
            kwargs={"StackName": self.stack.external_name}
        )
        self.logger.debug(
            "%s - Cancel update Stack response: %s", self.stack.name, response
        )
        return self._wait_for_completion()

    @add_stack_hooks
    def launch(self):
        """
        Launches the Stack.

        If the Stack status is create_failed or rollback_complete, the
        Stack is deleted. Launch then tries to create or update the Stack,
        depending if it already exists. If there are no updates to be
        performed, launch exits gracefully.

        :returns: The Stack's status.
        :rtype: sceptre.stack_status.StackStatus
        """
        self._protect_execution()
        self.logger.info("%s - Launching Stack", self.stack.name)
        try:
            existing_status = self._get_status()
        except StackDoesNotExistError:
            existing_status = "PENDING"

        self.logger.info(
            "%s - Stack is in the %s state", self.stack.name, existing_status
        )

        if existing_status == "PENDING":
            status = self.create()
        elif existing_status in ["CREATE_FAILED", "ROLLBACK_COMPLETE"]:
            self.delete()
            status = self.create()
        elif existing_status.endswith("COMPLETE"):
            status = self.update()
        elif existing_status.endswith("IN_PROGRESS"):
            self.logger.info(
                "%s - Stack action is already in progress state and cannot "
                "be updated", self.stack.name
            )
            status = StackStatus.IN_PROGRESS
        elif existing_status.endswith("FAILED"):
            status = StackStatus.FAILED
            raise CannotUpdateFailedStackError(
                "'{0}' is in a the state '{1}' and cannot be updated".format(
                    self.stack.name, existing_status
                )
            )
        else:
            raise UnknownStackStatusError(
                "{0} is unknown".format(existing_status)
            )
        return status

    @add_stack_hooks
    def delete(self):
        """
        Deletes the Stack.

        :returns: The Stack's status.
        :rtype: sceptre.stack_status.StackStatus
        """
        self._protect_execution()

        self.logger.info("%s - Deleting stack", self.stack.name)
        try:
            status = self._get_status()
        except StackDoesNotExistError:
            self.logger.info("%s - Does not exist.", self.stack.name)
            status = StackStatus.COMPLETE
            return status

        delete_stack_kwargs = {"StackName": self.stack.external_name}
        delete_stack_kwargs.update(self._get_role_arn())
        self.connection_manager.call(
            service="cloudformation",
            command="delete_stack",
            kwargs=delete_stack_kwargs
        )

        try:
            status = self._wait_for_completion()
        except StackDoesNotExistError:
            status = StackStatus.COMPLETE
        except botocore.exceptions.ClientError as error:
            if error.response["Error"]["Message"].endswith("does not exist"):
                status = StackStatus.COMPLETE
            else:
                raise
        self.logger.info("%s - delete %s", self.stack.name, status)
        return status

    def lock(self):
        """
        Locks the Stack by applying a deny-all updates Stack Policy.
        """
        policy_path = path.join(
            # need to get to the base install path. __file__ will take us into
            # sceptre/actions so need to walk up the path.
            path.abspath(path.join(__file__, "..", "..")),
            "stack_policies/lock.json"
        )
        self.set_policy(policy_path)
        self.logger.info("%s - Successfully locked Stack", self.stack.name)

    def unlock(self):
        """
        Unlocks the Stack by applying an allow-all updates Stack Policy.
        """
        policy_path = path.join(
            # need to get to the base install path. __file__ will take us into
            # sceptre/actions so need to walk up the path.
            path.abspath(path.join(__file__, "..", "..")),
            "stack_policies/unlock.json"
        )
        self.set_policy(policy_path)
        self.logger.info("%s - Successfully unlocked Stack", self.stack.name)

    def describe(self):
        """
        Returns the a description of the Stack.

        :returns: A Stack description.
        :rtype: dict
        """
        try:
            return self.connection_manager.call(
                service="cloudformation",
                command="describe_stacks",
                kwargs={"StackName": self.stack.external_name}
            )
        except botocore.exceptions.ClientError as e:
            if e.response["Error"]["Message"].endswith("does not exist"):
                return
            raise

    def describe_events(self):
        """
        Returns the CloudFormation events for a Stack.

        :returns: CloudFormation events for a Stack.
        :rtype: dict
        """
        return self.connection_manager.call(
            service="cloudformation",
            command="describe_stack_events",
            kwargs={"StackName": self.stack.external_name}
        )

    def describe_resources(self):
        """
        Returns the logical and physical resource IDs of the Stack's resources.

        :returns: Information about the Stack's resources.
        :rtype: dict
        """
        self.logger.debug("%s - Describing stack resources", self.stack.name)
        try:
            response = self.connection_manager.call(
                service="cloudformation",
                command="describe_stack_resources",
                kwargs={"StackName": self.stack.external_name}
            )
        except botocore.exceptions.ClientError as e:
            if e.response["Error"]["Message"].endswith("does not exist"):
                return {self.stack.name: []}
            raise

        self.logger.debug(
            "%s - Describe Stack resource response: %s",
            self.stack.name,
            response
        )

        desired_properties = ["LogicalResourceId", "PhysicalResourceId"]

        formatted_response = {self.stack.name: [
            {k: v for k, v in item.items() if k in desired_properties}
            for item in response["StackResources"]
        ]}
        return formatted_response

    def describe_outputs(self):
        """
        Returns the Stack's outputs.

        :returns: The Stack's outputs.
        :rtype: list
        """
        self.logger.debug("%s - Describing stack outputs", self.stack.name)

        try:
            response = self._describe()
        except botocore.exceptions.ClientError:
            return []

        return {self.stack.name: response["Stacks"][0].get("Outputs", [])}

    def continue_update_rollback(self):
        """
        Rolls back a Stack in the UPDATE_ROLLBACK_FAILED state to
        UPDATE_ROLLBACK_COMPLETE.
        """
        self.logger.debug("%s - Continuing update rollback", self.stack.name)
        continue_update_rollback_kwargs = {
            "StackName": self.stack.external_name
        }
        continue_update_rollback_kwargs.update(self._get_role_arn())
        self.connection_manager.call(
            service="cloudformation",
            command="continue_update_rollback",
            kwargs=continue_update_rollback_kwargs
        )
        self.logger.info(
            "%s - Successfully initiated continuation of update rollback",
            self.stack.name
        )

    def set_policy(self, policy_path):
        """
        Applies a Stack Policy.

        :param policy_path: The relative path of JSON file containing\
                the AWS Policy to apply.
        :type policy_path: str
        """
        with open(policy_path) as f:
            policy = f.read()

        self.logger.debug(
            "%s - Setting Stack policy: \n%s",
            self.stack.name,
            policy
        )

        self.connection_manager.call(
            service="cloudformation",
            command="set_stack_policy",
            kwargs={
                "StackName": self.stack.external_name,
                "StackPolicyBody": policy
            }
        )
        self.logger.info("%s - Successfully set Stack Policy", self.stack.name)

    def get_policy(self):
        """
        Returns a Stack's Policy.

        :returns: The Stack's Stack Policy.
        :rtype: str
        """
        self.logger.debug("%s - Getting Stack Policy", self.stack.name)
        response = self.connection_manager.call(
            service="cloudformation",
            command="get_stack_policy",
            kwargs={
                "StackName": self.stack.external_name
            }
        )
        json_formatting = json.loads(response.get(
            "StackPolicyBody", json.dumps("No Policy Information")))
        return {self.stack.name: json_formatting}

    @add_stack_hooks
    def create_change_set(self, change_set_name):
        """
        Creates a Change Set with the name ``change_set_name``.

        :param change_set_name: The name of the Change Set.
        :type change_set_name: str
        """
        create_change_set_kwargs = {
            "StackName": self.stack.external_name,
            "Parameters": self._format_parameters(self.stack.parameters),
            "Capabilities": ['CAPABILITY_IAM', 'CAPABILITY_NAMED_IAM', 'CAPABILITY_AUTO_EXPAND'],
            "ChangeSetName": change_set_name,
            "NotificationARNs": self.stack.notifications,
            "Tags": [
                {"Key": str(k), "Value": str(v)}
                for k, v in self.stack.tags.items()
            ]
        }
        create_change_set_kwargs.update(
            self.stack.template.get_boto_call_parameter()
        )
        create_change_set_kwargs.update(self._get_role_arn())
        self.logger.debug(
            "%s - Creating Change Set '%s'", self.stack.name, change_set_name
        )
        self.connection_manager.call(
            service="cloudformation",
            command="create_change_set",
            kwargs=create_change_set_kwargs
        )
        # After the call successfully completes, AWS CloudFormation
        # starts creating the Change Set.
        self.logger.info(
            "%s - Successfully initiated creation of Change Set '%s'",
            self.stack.name, change_set_name
        )

    def delete_change_set(self, change_set_name):
        """
        Deletes the Change Set ``change_set_name``.

        :param change_set_name: The name of the Change Set.
        :type change_set_name: str
        """
        self.logger.debug(
            "%s - Deleting Change Set '%s'", self.stack.name, change_set_name
        )
        self.connection_manager.call(
            service="cloudformation",
            command="delete_change_set",
            kwargs={
                "ChangeSetName": change_set_name,
                "StackName": self.stack.external_name
            }
        )
        # If the call successfully completes, AWS CloudFormation
        # successfully deleted the Change Set.
        self.logger.info(
            "%s - Successfully deleted Change Set '%s'",
            self.stack.name, change_set_name
        )

    def describe_change_set(self, change_set_name):
        """
        Describes the Change Set ``change_set_name``.

        :param change_set_name: The name of the Change Set.
        :type change_set_name: str
        :returns: The description of the Change Set.
        :rtype: dict
        """
        self.logger.debug(
            "%s - Describing Change Set '%s'", self.stack.name, change_set_name
        )
        return self.connection_manager.call(
            service="cloudformation",
            command="describe_change_set",
            kwargs={
                "ChangeSetName": change_set_name,
                "StackName": self.stack.external_name
            }
        )

    def execute_change_set(self, change_set_name):
        """
        Executes the Change Set ``change_set_name``.

        :param change_set_name: The name of the Change Set.
        :type change_set_name: str
        :returns: The Stack status
        :rtype: str
        """
        self._protect_execution()
        change_set = self.describe_change_set(change_set_name)
        status = change_set.get("Status")
        reason = change_set.get("StatusReason")
        if status == "FAILED" and self.change_set_creation_failed_due_to_no_changes(reason):
            self.logger.info(
                    "Skipping ChangeSet on Stack: {} - there are no changes".format(
                        change_set.get("StackName")
                        )
            )
            return 0

        self.logger.debug(
            "%s - Executing Change Set '%s'", self.stack.name, change_set_name
        )
        self.connection_manager.call(
            service="cloudformation",
            command="execute_change_set",
            kwargs={
                "ChangeSetName": change_set_name,
                "StackName": self.stack.external_name
            }
        )

        status = self._wait_for_completion()
        return status

    def change_set_creation_failed_due_to_no_changes(self, reason: str) -> bool:
        """Indicates the change set failed when it was created because there were actually
        no changes introduced from the change set.

        :param reason: The reason reported by CloudFormation for the Change Set failure
        """
        reason = reason.lower()
        no_change_substrings = (
            "submitted information didn't contain changes",
            "no updates are to be performed"  # The reason returned for SAM templates
        )

        for substring in no_change_substrings:
            if substring in reason:
                return True
        return False

    def list_change_sets(self, url=False):
        """
        Lists the Stack's Change Sets.

        :param url: Write out a console URL instead.
        :type url: bool

        :returns: The Stack's Change Sets.
        :rtype: dict or list
        """
        response = self._list_change_sets()
        summaries = response.get("Summaries", [])

        if url:
            summaries = self._convert_to_url(summaries)

        return {self.stack.name: summaries}

    def _list_change_sets(self):
        self.logger.debug("%s - Listing change sets", self.stack.name)
        try:
            return self.connection_manager.call(
                service="cloudformation",
                command="list_change_sets",
                kwargs={
                    "StackName": self.stack.external_name
                }
            )
        except botocore.exceptions.ClientError:
            return []

    def _convert_to_url(self, summaries):
        """
        Convert the list_change_sets response from
        CloudFormation to a URL in the AWS Console.
        """
        new_summaries = []

        for summary in summaries:
            stack_id = summary["StackId"]
            change_set_id = summary["ChangeSetId"]

            region = self.stack.region
            encoded = urllib.parse.urlencode({
                "stackId": stack_id,
                "changeSetId": change_set_id
            })

            new_summaries.append(
                f"https://{region}.console.aws.amazon.com/cloudformation/home?"
                f"region={region}#/stacks/changesets/changes?{encoded}"
            )

        return new_summaries

    @add_stack_hooks
    def generate(self):
        """
        Returns the Template for the Stack
        """
        return self.stack.template.body

    @add_stack_hooks
    def validate(self):
        """
        Validates the Stack's CloudFormation Template.

        Raises an error if the Template is invalid.

        :returns: Validation information about the Template.
        :rtype: dict
        :raises: botocore.exceptions.ClientError
        """
        self.logger.debug("%s - Validating Template", self.stack.name)
        response = self.connection_manager.call(
            service="cloudformation",
            command="validate_template",
            kwargs=self.stack.template.get_boto_call_parameter()
        )
        self.logger.debug(
            "%s - Validate Template response: %s", self.stack.name, response
        )
        return response

    def estimate_cost(self):
        """
        Estimates a Stack's cost.

        :returns: An estimate of the Stack's cost.
        :rtype: dict
        :raises: botocore.exceptions.ClientError
        """
        self.logger.debug("%s - Estimating template cost", self.stack.name)

        parameters = [
            {'ParameterKey': key, 'ParameterValue': value}
            for key, value in self.stack.parameters.items()
        ]

        kwargs = self.stack.template.get_boto_call_parameter()
        kwargs.update({'Parameters': parameters})

        response = self.connection_manager.call(
            service="cloudformation",
            command="estimate_template_cost",
            kwargs=kwargs
        )
        self.logger.debug(
            "%s - Estimate Stack cost response: %s", self.stack.name, response
        )
        return response

    def get_status(self):
        """
        Returns the Stack's status.

        :returns: The Stack's status.
        :rtype: sceptre.stack_status.StackStatus
        """
        try:
            return self._get_status()
        except StackDoesNotExistError:
            return "PENDING"

    def _format_parameters(self, parameters):
        """
        Converts CloudFormation parameters to the format used by Boto3.

        :param parameters: A dictionary of parameters.
        :type parameters: dict
        :returns: A list of the formatted parameters.
        :rtype: list
        """
        formatted_parameters = []
        for name, value in parameters.items():
            if value is None:
                continue
            if isinstance(value, list):
                value = ",".join(value)
            formatted_parameters.append({
                "ParameterKey": name,
                "ParameterValue": value
            })

        return formatted_parameters

    def _get_role_arn(self):
        """
        Returns the Role ARN assumed by CloudFormation when building a Stack.

        Returns an empty dict if no Role is to be assumed.

        :returns: The a Role ARN
        :rtype: dict
        """
        if self.stack.role_arn:
            return {
                "RoleARN": self.stack.role_arn
            }
        else:
            return {}

    def _get_stack_timeout(self):
        """
        Return the timeout before considering the Stack to be failing.

        Returns an empty dict if no timeout is set.
        :returns: the creation/update timeout
        :rtype: dict
        """
        if self.stack.stack_timeout:
            return {
                "TimeoutInMinutes": self.stack.stack_timeout
            }
        else:
            return {}

    def _protect_execution(self):
        """
        Raises a ProtectedStackError if protect == True.

        :raises: sceptre.exceptions.ProtectedStackError
        """
        if self.stack.protected:
            raise ProtectedStackError(
                "Cannot perform action on '{0}': Stack protection is "
                "currently enabled".format(self.stack.name)
            )

    def _wait_for_completion(self, timeout=0):
        """
        Waits for a Stack operation to finish. Prints CloudFormation events
        while it waits.

        :param timeout: Timeout before returning, in minutes.

        :returns: The final Stack status.
        :rtype: sceptre.stack_status.StackStatus
        """
        timeout = 60 * timeout

        def timed_out(elapsed):
            return elapsed >= timeout if timeout else False

        status = StackStatus.IN_PROGRESS

        self.most_recent_event_datetime = (
            datetime.now(tzutc()) - timedelta(seconds=3)
        )
        elapsed = 0
        while status == StackStatus.IN_PROGRESS and not timed_out(elapsed):
            status = self._get_simplified_status(self._get_status())
            self._log_new_events()
            time.sleep(4)
            elapsed += 4

        return status

    def _describe(self):
        return self.connection_manager.call(
            service="cloudformation",
            command="describe_stacks",
            kwargs={"StackName": self.stack.external_name}
        )

    def _get_status(self):
        try:
            status = self._describe()["Stacks"][0]["StackStatus"]
        except botocore.exceptions.ClientError as exp:
            if exp.response["Error"]["Message"].endswith("does not exist"):
                raise StackDoesNotExistError(exp.response["Error"]["Message"])
            else:
                raise exp
        return status

    @staticmethod
    def _get_simplified_status(status):
        """
        Returns the simplified Stack Status.

        The simplified Stack status is represented by the struct
        ``sceptre.StackStatus()`` and can take one of the following options:

        * complete
        * in_progress
        * failed

        :param status: The CloudFormation Stack status to simplify.
        :type status: str
        :returns: The Stack's simplified status
        :rtype: sceptre.stack_status.StackStatus
        """
        if status.endswith("ROLLBACK_COMPLETE"):
            return StackStatus.FAILED
        elif status.endswith("_COMPLETE"):
            return StackStatus.COMPLETE
        elif status.endswith("_IN_PROGRESS"):
            return StackStatus.IN_PROGRESS
        elif status.endswith("_FAILED"):
            return StackStatus.FAILED
        else:
            raise UnknownStackStatusError(
                "{0} is unknown".format(status)
            )

    def _log_new_events(self):
        """
        Log the latest Stack events while the Stack is being built.
        """
        events = self.describe_events()["StackEvents"]
        events.reverse()
        new_events = [
            event for event in events
            if event["Timestamp"] > self.most_recent_event_datetime
        ]
        for event in new_events:
            self.logger.info(" ".join([
                self.stack.name,
                event["LogicalResourceId"],
                event["ResourceType"],
                event["ResourceStatus"],
                event.get("ResourceStatusReason", "")
            ]))
            self.most_recent_event_datetime = event["Timestamp"]

    def wait_for_cs_completion(self, change_set_name):
        """
        Waits while the Stack Change Set status is "pending".

        :param change_set_name: The name of the Change Set.
        :type change_set_name: str
        :returns: The Change Set's status.
        :rtype: sceptre.stack_status.StackChangeSetStatus
        """
        while True:
            status = self._get_cs_status(change_set_name)
            if status != StackChangeSetStatus.PENDING:
                break
            time.sleep(2)

        return status

    def _get_cs_status(self, change_set_name):
        """
        Returns the status of a Change Set.

        :param change_set_name: The name of the Change Set.
        :type change_set_name: str
        :returns: The Change Set's status.
        :rtype: sceptre.stack_status.StackChangeSetStatus
        """
        cs_description = self.describe_change_set(change_set_name)

        cs_status = cs_description["Status"]
        cs_exec_status = cs_description["ExecutionStatus"]
        possible_statuses = [
            "CREATE_PENDING", "CREATE_IN_PROGRESS",
            "CREATE_COMPLETE", "DELETE_COMPLETE", "FAILED"
        ]
        possible_execution_statuses = [
            "UNAVAILABLE", "AVAILABLE", "EXECUTE_IN_PROGRESS",
            "EXECUTE_COMPLETE", "EXECUTE_FAILED", "OBSOLETE"
        ]

        if cs_status not in possible_statuses:
            raise UnknownStackChangeSetStatusError(
                "Status {0} is unknown".format(cs_status)
            )
        if cs_exec_status not in possible_execution_statuses:
            raise UnknownStackChangeSetStatusError(
                "ExecutionStatus {0} is unknown".format(cs_status)
            )

        if (
                cs_status == "CREATE_COMPLETE" and
                cs_exec_status == "AVAILABLE"
        ):
            return StackChangeSetStatus.READY
        elif (
                cs_status in [
                    "CREATE_PENDING", "CREATE_IN_PROGRESS", "CREATE_COMPLETE"
                ] and
                cs_exec_status in ["UNAVAILABLE", "AVAILABLE"]
        ):
            return StackChangeSetStatus.PENDING
        elif (
                cs_status in ["DELETE_COMPLETE", "FAILED"] or
                cs_exec_status in [
                    "EXECUTE_IN_PROGRESS", "EXECUTE_COMPLETE",
                    "EXECUTE_FAILED", "OBSOLETE"
                ]
        ):
            return StackChangeSetStatus.DEFUNCT
        else:  # pragma: no cover
            raise Exception("This else should not be reachable.")

<<<<<<< HEAD
    @add_stack_hooks
=======
>>>>>>> ee79342f
    def fetch_remote_template(self) -> Optional[str]:
        """
        Returns the Template for the remote Stack

        :returns: the template body.
        """
        self.logger.debug("%s - Fetching remote template", self.stack.name)

        original_template = self._fetch_remote_template_stage('Original')

        if isinstance(original_template, dict):
            # AWS oftentimes returns a dict, not a string for the remote template, which isn't useful
            # for determining the original template format. So we use the local template to get the
            # original template's format and serialize the original to that format.
            local_template_body = self.stack.template.body
            _, template_format = cfn_flip.load(local_template_body)
            # Boto3 deserializes the template with OrderedDicts, which pyyaml doesn't know how to dump
            # properly. So we convert it to json and flip it to yaml if we need to.
            original_template = cfn_flip.dump_json(original_template)
            if template_format == 'yaml':
                original_template = cfn_flip.to_yaml(original_template)

        return original_template

    def _fetch_remote_template_stage(self, template_stage: str) -> Optional[Union[str, dict]]:
        try:
            response = self.connection_manager.call(
                service="cloudformation",
                command="get_template",
                kwargs={
                    "StackName": self.stack.external_name,
                    "TemplateStage": template_stage
                }
            )
            return response['TemplateBody']
            # Sometimes boto returns a string, sometimes a dictionary
        except botocore.exceptions.ClientError as e:
            # AWS returns a ValidationError if the stack doesn't exist
            if e.response['Error']['Code'] == 'ValidationError':
                return None
<<<<<<< HEAD
            raise

    @add_stack_hooks
    def diff(self, stack_differ):
        """
        Returns a diff of Template and Remote Template
        using a specific diff library.

        :param stack_differ: The diff lib to use, default difflib.
        :type: sceptre.diffing.stack_differ.StackDiffer

        :returns: A StackDiff object.
        :rtype: sceptre.diffing.stack_differ.StackDiff
        """
        return stack_differ.diff(self)
=======
            raise
>>>>>>> ee79342f
<|MERGE_RESOLUTION|>--- conflicted
+++ resolved
@@ -927,10 +927,6 @@
         else:  # pragma: no cover
             raise Exception("This else should not be reachable.")
 
-<<<<<<< HEAD
-    @add_stack_hooks
-=======
->>>>>>> ee79342f
     def fetch_remote_template(self) -> Optional[str]:
         """
         Returns the Template for the remote Stack
@@ -971,7 +967,6 @@
             # AWS returns a ValidationError if the stack doesn't exist
             if e.response['Error']['Code'] == 'ValidationError':
                 return None
-<<<<<<< HEAD
             raise
 
     @add_stack_hooks
@@ -986,7 +981,4 @@
         :returns: A StackDiff object.
         :rtype: sceptre.diffing.stack_differ.StackDiff
         """
-        return stack_differ.diff(self)
-=======
-            raise
->>>>>>> ee79342f
+        return stack_differ.diff(self)